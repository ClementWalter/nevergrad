# Copyright (c) Facebook, Inc. and its affiliates. All Rights Reserved.
#
# This source code is licensed under the MIT license found in the
# LICENSE file in the root directory of this source tree.
from typing import Optional, List, Dict, Tuple, Deque, Union, Callable, Any
from collections import defaultdict, deque
import warnings
import cma
import numpy as np
from bayes_opt import UtilityFunction
from bayes_opt import BayesianOptimization
from ..instrumentation import transforms
from ..instrumentation import Instrumentation
from . import utils
from . import base
from . import mutations
from .base import registry
from .base import InefficientSettingsWarning
from . import sequences

# families of optimizers
# pylint: disable=unused-wildcard-import,wildcard-import, too-many-lines
from .differentialevolution import *  # noqa: F403
from .oneshot import *  # noqa: F403
from .recastlib import *  # noqa: F403


# # # # # optimizers # # # # #


class _OnePlusOne(base.Optimizer):
    """Simple but sometimes powerful optimization algorithm.

    We use the one-fifth adaptation rule, going back to Schumer and Steiglitz (1968).
    It was independently rediscovered by Devroye (1972) and Rechenberg (1973).
    We use asynchronous updates, so that the 1+1 can actually be parallel and even
    performs quite well in such a context - this is naturally close to 1+lambda.
    """

    def __init__(self, instrumentation: Union[int, Instrumentation], budget: Optional[int] = None, num_workers: int = 1) -> None:
        super().__init__(instrumentation, budget=budget, num_workers=num_workers)
        self._parameters = ParametrizedOnePlusOne()
        self._sigma: float = 1

    def _internal_ask(self) -> base.ArrayLike:
        # pylint: disable=too-many-return-statements, too-many-branches
        noise_handling = self._parameters.noise_handling
        if not self._num_ask:
            return np.zeros(self.dimension)  # type: ignore
        # for noisy version
        if noise_handling is not None:
            limit = (0.05 if isinstance(noise_handling, str) else noise_handling[1]) * len(self.archive) ** 3
            strategy = noise_handling if isinstance(noise_handling, str) else noise_handling[0]
            if self._num_ask <= limit:
                if strategy in ["cubic", "random"]:
                    idx = self._rng.choice(len(self.archive))
                    return np.frombuffer(list(self.archive.bytesdict.keys())[idx])  # type: ignore
                elif strategy == "optimistic":
                    return self.current_bests["optimistic"].x
        # crossover
        mutator = mutations.Mutator(self._rng)
        if self._parameters.crossover and self._num_ask % 2 == 1 and len(self.archive) > 2:
            return mutator.crossover(self.current_bests["pessimistic"].x, mutator.get_roulette(self.archive, num=2))
        # mutating
        mutation = self._parameters.mutation
        if mutation == "gaussian":  # standard case
            # type: ignore
            return self.current_bests["pessimistic"].x + self._sigma * self._rng.normal(0, 1, self.dimension)
        elif mutation == "cauchy":
            # type: ignore
            return self.current_bests["pessimistic"].x + self._sigma * self._rng.standard_cauchy(self.dimension)
        elif mutation == "crossover":
            if self._num_ask % 2 == 0 or len(self.archive) < 3:
                return mutator.portfolio_discrete_mutation(self.current_bests["pessimistic"].x)
            else:
                return mutator.crossover(self.current_bests["pessimistic"].x, mutator.get_roulette(self.archive, num=2))
        else:
            func: Callable[[base.ArrayLike], base.ArrayLike] = {  # type: ignore
                "discrete": mutator.discrete_mutation,
                "fastga": mutator.doerr_discrete_mutation,
                "doublefastga": mutator.doubledoerr_discrete_mutation,
                "portfolio": mutator.portfolio_discrete_mutation,
            }[mutation]
            return func(self.current_bests["pessimistic"].x)

    def _internal_tell(self, x: base.ArrayLike, value: float) -> None:
        # only used for cauchy and gaussian
        self._sigma *= 2.0 if value <= self.current_bests["pessimistic"].mean else 0.84


class ParametrizedOnePlusOne(base.ParametrizedFamily):
    """Simple but sometimes powerfull class of optimization algorithm.
    We use asynchronous updates, so that the 1+1 can actually be parallel and even
    performs quite well in such a context - this is naturally close to 1+lambda.

    Parameters
    ----------
    noise_handling: str or Tuple[str, float]
        Method for handling the noise. The name can be:

        - `"random"`: a random point is reevaluated regularly
        - `"optimistic"`: the best optimistic point is reevaluated regularly, optimism in front of uncertainty
        - a coefficient can to tune the regularity of these reevaluations (default .05)
    mutation: str
        One of the available mutations from:

        - `"gaussian"`: standard mutation by adding a Gaussian random variable (with progressive
          widening) to the best pessimistic point
        - `"cauchy"`: same as Gaussian but with a Cauchy distribution.
        - `"discrete"`: TODO
        - `"fastga"`: FastGA mutations from the current best
        - `"doublefastga"`: double-FastGA mutations from the current best (Doerr et al, Fast Genetic Algorithms, 2017)
        - `"portfolio"`: Random number of mutated bits (called niform mixing in
          Dang & Lehre "Self-adaptation of Mutation Rates in Non-elitist Population", 2016)

    crossover: bool
        whether to add a genetic crossover step every other iteration.

    Notes
    -----
    For the noisy case, we use the one-fifth adaptation rule,
    going back to Schumer and Steiglitz (1968).
    It was independently rediscovered by Devroye (1972) and Rechenberg (1973).
    """

    _optimizer_class = _OnePlusOne

    def __init__(
        self, *, noise_handling: Optional[Union[str, Tuple[str, float]]] = None, mutation: str = "gaussian", crossover: bool = False
    ) -> None:
        if noise_handling is not None:
            if isinstance(noise_handling, str):
                assert noise_handling in ["random", "optimistic"], f"Unkwnown noise handling: '{noise_handling}'"
            else:
                assert isinstance(noise_handling, tuple), "noise_handling must be a string or  a tuple of type (strategy, factor)"
                assert noise_handling[1] > 0.0, "the factor must be a float greater than 0"
                assert noise_handling[0] in ["random", "optimistic"], f"Unkwnown noise handling: '{noise_handling}'"
        assert mutation in ["gaussian", "cauchy", "discrete", "fastga", "doublefastga", "portfolio"], f"Unkwnown mutation: '{mutation}'"
        self.noise_handling = noise_handling
        self.mutation = mutation
        self.crossover = crossover
        super().__init__()


OnePlusOne = ParametrizedOnePlusOne().with_name("OnePlusOne", register=True)
NoisyOnePlusOne = ParametrizedOnePlusOne(noise_handling="random").with_name("NoisyOnePlusOne", register=True)
OptimisticNoisyOnePlusOne = ParametrizedOnePlusOne(
    noise_handling="optimistic").with_name("OptimisticNoisyOnePlusOne", register=True)
DiscreteOnePlusOne = ParametrizedOnePlusOne(mutation="discrete").with_name("DiscreteOnePlusOne", register=True)
OptimisticDiscreteOnePlusOne = ParametrizedOnePlusOne(noise_handling="optimistic", mutation="discrete").with_name(
    "OptimisticDiscreteOnePlusOne", register=True
)
NoisyDiscreteOnePlusOne = ParametrizedOnePlusOne(noise_handling=("random", 1.0), mutation="discrete").with_name(
    "NoisyDiscreteOnePlusOne", register=True
)
DoubleFastGADiscreteOnePlusOne = ParametrizedOnePlusOne(
    mutation="doublefastga").with_name("DoubleFastGADiscreteOnePlusOne", register=True)
FastGADiscreteOnePlusOne = ParametrizedOnePlusOne(
    mutation="fastga").with_name("FastGADiscreteOnePlusOne", register=True)
DoubleFastGAOptimisticNoisyDiscreteOnePlusOne = ParametrizedOnePlusOne(noise_handling="optimistic", mutation="doublefastga").with_name(
    "DoubleFastGAOptimisticNoisyDiscreteOnePlusOne", register=True
)
FastGAOptimisticNoisyDiscreteOnePlusOne = ParametrizedOnePlusOne(noise_handling="optimistic", mutation="fastga").with_name(
    "FastGAOptimisticNoisyDiscreteOnePlusOne", register=True
)
FastGANoisyDiscreteOnePlusOne = ParametrizedOnePlusOne(noise_handling="random", mutation="fastga").with_name(
    "FastGANoisyDiscreteOnePlusOne", register=True
)
PortfolioDiscreteOnePlusOne = ParametrizedOnePlusOne(
    mutation="portfolio").with_name("PortfolioDiscreteOnePlusOne", register=True)
PortfolioOptimisticNoisyDiscreteOnePlusOne = ParametrizedOnePlusOne(noise_handling="optimistic", mutation="portfolio").with_name(
    "PortfolioOptimisticNoisyDiscreteOnePlusOne", register=True
)
PortfolioNoisyDiscreteOnePlusOne = ParametrizedOnePlusOne(noise_handling="random", mutation="portfolio").with_name(
    "PortfolioNoisyDiscreteOnePlusOne", register=True
)
CauchyOnePlusOne = ParametrizedOnePlusOne(mutation="cauchy").with_name("CauchyOnePlusOne", register=True)
RecombiningOptimisticNoisyDiscreteOnePlusOne = ParametrizedOnePlusOne(
    crossover=True, mutation="discrete", noise_handling="optimistic"
).with_name("RecombiningOptimisticNoisyDiscreteOnePlusOne", register=True)
RecombiningPortfolioOptimisticNoisyDiscreteOnePlusOne = ParametrizedOnePlusOne(
    crossover=True, mutation="portfolio", noise_handling="optimistic"
).with_name("RecombiningPortfolioOptimisticNoisyDiscreteOnePlusOne", register=True)


class _CMA(base.Optimizer):
    def __init__(self, instrumentation: Union[int, Instrumentation], budget: Optional[int] = None, num_workers: int = 1) -> None:
        super().__init__(instrumentation, budget=budget, num_workers=num_workers)
        self._parameters = ParametrizedCMA()
        self._es: Optional[cma.CMAEvolutionStrategy] = None
        # delay initialization to ease implementation of variants
        self.listx: List[base.ArrayLike] = []
        self.listy: List[float] = []
        self.to_be_asked: Deque[np.ndarray] = deque()

    @property
    def es(self) -> cma.CMAEvolutionStrategy:
        if self._es is None:
            popsize = max(self.num_workers, 4 + int(3 * np.log(self.dimension)))
            diag = self._parameters.diagonal
            inopts = {"popsize": popsize, "randn": self._rng.randn, "CMA_diagonal": diag, "verbose": 0}
            self._es = cma.CMAEvolutionStrategy(x0=np.zeros(self.dimension, dtype=np.float), sigma0=self._parameters.scale, inopts=inopts)
        return self._es

    def _internal_ask(self) -> base.ArrayLike:
        if not self.to_be_asked:
            self.to_be_asked.extend(self.es.ask())
        return self.to_be_asked.popleft()

    def _internal_tell(self, x: base.ArrayLike, value: float) -> None:
        self.listx += [x]
        self.listy += [value]
        if len(self.listx) >= self.es.popsize:
            try:
                self.es.tell(self.listx, self.listy)
            except RuntimeError:
                pass
            else:
                self.listx = []
                self.listy = []

    def _internal_provide_recommendation(self) -> base.ArrayLike:
        if self._es is None:
            raise RuntimeError("Either ask or tell method should have been called before")
        if self.es.result.xbest is None:
            return self.current_bests["pessimistic"].x
        return self.es.result.xbest  # type: ignore


class ParametrizedCMA(base.ParametrizedFamily):
    """TODO

    Parameters
    ----------
    scale: float
        scale of the search
    diagonal: bool
        use the diagonal version of CMA (advised in big dimension)
    """

    _optimizer_class = _CMA

    def __init__(self, *, scale: float = 1.0, diagonal: bool = False) -> None:
        self.scale = scale
        self.diagonal = diagonal
        super().__init__()


CMA = ParametrizedCMA().with_name("CMA", register=True)
DiagonalCMA = ParametrizedCMA(diagonal=True).with_name("DiagonalCMA", register=True)
MilliCMA = ParametrizedCMA(scale=1e-3).with_name("MilliCMA", register=True)
MicroCMA = ParametrizedCMA(scale=1e-6).with_name("MicroCMA", register=True)


@registry.register
class EDA(base.Optimizer):
    """Test-based population-size adaptation.

    Population-size equal to lambda = 4 x dimension.
    Test by comparing the first fifth and the last fifth of the 5lambda evaluations.
    """

    # pylint: disable=too-many-instance-attributes

    def __init__(self, instrumentation: Union[int, Instrumentation], budget: Optional[int] = None, num_workers: int = 1) -> None:
        super().__init__(instrumentation, budget=budget, num_workers=num_workers)
        self.sigma = 1
        self.covariance = np.identity(self.dimension)
        self.mu = self.dimension
        self.llambda = 4 * self.dimension
        if num_workers is not None:
            self.llambda = max(self.llambda, num_workers)
        self.current_center: np.ndarray = np.zeros(self.dimension)
        # Evaluated population
        self.evaluated_population: List[base.ArrayLike] = []
        self.evaluated_population_sigma: List[float] = []
        self.evaluated_population_fitness: List[float] = []
        # Unevaluated population
        self.unevaluated_population: List[base.ArrayLike] = []
        self.unevaluated_population_sigma: List[float] = []
        # Archive
        self.archive_fitness: List[float] = []

    def _internal_provide_recommendation(self) -> base.ArrayLike:  # This is NOT the naive version. We deal with noise.
        return self.current_center

    def _internal_ask(self) -> base.ArrayLike:
        mutated_sigma = self.sigma * np.exp(self._rng.normal(0, 1) / np.sqrt(self.dimension))
        assert len(self.current_center) == len(self.covariance), [self.dimension, self.current_center, self.covariance]
        individual = tuple(mutated_sigma * self._rng.multivariate_normal(self.current_center, self.covariance))
        self.unevaluated_population_sigma += [mutated_sigma]
        self.unevaluated_population += [tuple(individual)]
        return individual

    def _internal_tell(self, x: base.ArrayLike, value: float) -> None:
        idx = self.unevaluated_population.index(tuple(x))
        self.evaluated_population += [x]
        self.evaluated_population_fitness += [value]
        self.evaluated_population_sigma += [self.unevaluated_population_sigma[idx]]
        del self.unevaluated_population[idx]
        del self.unevaluated_population_sigma[idx]
        if len(self.evaluated_population) >= self.llambda:
            # Sorting the population.
            sorted_pop_with_sigma_and_fitness = [
                (i, s, f)
                for f, i, s in sorted(zip(self.evaluated_population_fitness, self.evaluated_population, self.evaluated_population_sigma))
            ]
            self.evaluated_population = [p[0] for p in sorted_pop_with_sigma_and_fitness]
            self.covariance = 0.1 * np.cov(np.array(self.evaluated_population).T)
            self.evaluated_population_sigma = [p[1] for p in sorted_pop_with_sigma_and_fitness]
            self.evaluated_population_fitness = [p[2] for p in sorted_pop_with_sigma_and_fitness]
            # Computing the new parent.
            self.current_center = (  # type: ignore
                sum([np.asarray(self.evaluated_population[i]) for i in range(self.mu)]) / self.mu
            )
            self.sigma = np.exp(sum([np.log(self.evaluated_population_sigma[i]) for i in range(self.mu)]) / self.mu)
            self.evaluated_population = []
            self.evaluated_population_sigma = []
            self.evaluated_population_fitness = []

    def _internal_tell_not_asked(self, candidate: base.Candidate, value: float) -> None:
        raise base.TellNotAskedNotSupportedError


@registry.register
class PCEDA(EDA):
    """Test-based population-size adaptation.

    Population-size equal to lambda = 4 x dimension.
    Test by comparing the first fifth and the last fifth of the 5lambda evaluations.
    """

    # pylint: disable=too-many-instance-attributes

    def _internal_tell(self, x: base.ArrayLike, value: float) -> None:
        self.archive_fitness += [value]
        if len(self.archive_fitness) >= 5 * self.llambda:
            first_fifth = [self.archive_fitness[i] for i in range(self.llambda)]
            last_fifth = [self.archive_fitness[i] for i in range(4 * self.llambda, 5 * self.llambda)]
            mean1 = sum(first_fifth) / float(self.llambda)
            std1 = np.std(first_fifth) / np.sqrt(self.llambda - 1)
            mean2 = sum(last_fifth) / float(self.llambda)
            std2 = np.std(last_fifth) / np.sqrt(self.llambda - 1)
            z = (mean1 - mean2) / (np.sqrt(std1 ** 2 + std2 ** 2))
            if z < 2.0:
                self.mu *= 2
            else:
                self.mu = int(self.mu * 0.84)
                if self.mu < self.dimension:
                    self.mu = self.dimension
            self.llambda = 4 * self.mu
            if self.num_workers > 1:
                self.llambda = max(self.llambda, self.num_workers)
                self.mu = self.llambda // 4
            self.archive_fitness = []
        idx = self.unevaluated_population.index(tuple(x))
        self.evaluated_population += [x]
        self.evaluated_population_fitness += [value]
        self.evaluated_population_sigma += [self.unevaluated_population_sigma[idx]]
        del self.unevaluated_population[idx]
        del self.unevaluated_population_sigma[idx]
        if len(self.evaluated_population) >= self.llambda:
            # Sorting the population.
            sorted_pop_with_sigma_and_fitness = [
                (i, s, f)
                for f, i, s in sorted(zip(self.evaluated_population_fitness, self.evaluated_population, self.evaluated_population_sigma))
            ]
            self.evaluated_population = [p[0] for p in sorted_pop_with_sigma_and_fitness]
            self.covariance = np.cov(np.array(self.evaluated_population).T)
            self.evaluated_population_sigma = [p[1] for p in sorted_pop_with_sigma_and_fitness]
            self.evaluated_population_fitness = [p[2] for p in sorted_pop_with_sigma_and_fitness]
            # Computing the new parent.
            self.current_center = (  # type: ignore
                sum([np.asarray(self.evaluated_population[i]) for i in range(self.mu)]) / self.mu
            )
            self.sigma = np.exp(sum([np.log(self.evaluated_population_sigma[i]) for i in range(self.mu)]) / self.mu)
            self.evaluated_population = []
            self.evaluated_population_sigma = []
            self.evaluated_population_fitness = []


@registry.register
class MPCEDA(EDA):
    """Test-based population-size adaptation.

    Population-size equal to lambda = 4 x dimension.
    Test by comparing the first fifth and the last fifth of the 5lambda evaluations.
    """

    # pylint: disable=too-many-instance-attributes

    def _internal_tell(self, x: base.ArrayLike, value: float) -> None:
        self.archive_fitness += [value]
        if len(self.archive_fitness) >= 5 * self.llambda:
            first_fifth = [self.archive_fitness[i] for i in range(self.llambda)]
            last_fifth = [self.archive_fitness[i] for i in range(4 * self.llambda, 5 * self.llambda)]
            mean1 = sum(first_fifth) / float(self.llambda)
            std1 = np.std(first_fifth) / np.sqrt(self.llambda - 1)
            mean2 = sum(last_fifth) / float(self.llambda)
            std2 = np.std(last_fifth) / np.sqrt(self.llambda - 1)
            z = (mean1 - mean2) / (np.sqrt(std1 ** 2 + std2 ** 2))
            if z < 2.0:
                self.mu *= 2
            else:
                self.mu = int(self.mu * 0.84)
                if self.mu < self.dimension:
                    self.mu = self.dimension
            self.llambda = 4 * self.mu
            if self.num_workers > 1:
                self.llambda = max(self.llambda, self.num_workers)
                self.mu = self.llambda // 4
            self.archive_fitness = []
        idx = self.unevaluated_population.index(tuple(x))
        self.evaluated_population += [x]
        self.evaluated_population_fitness += [value]
        self.evaluated_population_sigma += [self.unevaluated_population_sigma[idx]]
        del self.unevaluated_population[idx]
        del self.unevaluated_population_sigma[idx]
        if len(self.evaluated_population) >= self.llambda:
            # Sorting the population.
            sorted_pop_with_sigma_and_fitness = [
                (i, s, f)
                for f, i, s in sorted(zip(self.evaluated_population_fitness, self.evaluated_population, self.evaluated_population_sigma))
            ]
            self.evaluated_population = [p[0] for p in sorted_pop_with_sigma_and_fitness]
            self.covariance *= 0.9
            self.covariance += 0.1 * np.cov(np.array(self.evaluated_population).T)
            self.evaluated_population_sigma = [p[1] for p in sorted_pop_with_sigma_and_fitness]
            self.evaluated_population_fitness = [p[2] for p in sorted_pop_with_sigma_and_fitness]
            # Computing the new parent.
            self.current_center = (  # type: ignore
                sum([np.asarray(self.evaluated_population[i]) for i in range(self.mu)]) / self.mu
            )
            self.sigma = np.exp(sum([np.log(self.evaluated_population_sigma[i]) for i in range(self.mu)]) / self.mu)
            self.evaluated_population = []
            self.evaluated_population_sigma = []
            self.evaluated_population_fitness = []


@registry.register
class MEDA(EDA):
    """Test-based population-size adaptation.

    Population-size equal to lambda = 4 x dimension.
    Test by comparing the first fifth and the last fifth of the 5lambda evaluations.
    """

    # pylint: disable=too-many-instance-attributes

    def _internal_tell(self, x: base.ArrayLike, value: float) -> None:
        idx = self.unevaluated_population.index(tuple(x))
        self.evaluated_population += [x]
        self.evaluated_population_fitness += [value]
        self.evaluated_population_sigma += [self.unevaluated_population_sigma[idx]]
        del self.unevaluated_population[idx]
        del self.unevaluated_population_sigma[idx]
        if len(self.evaluated_population) >= self.llambda:
            # Sorting the population.
            sorted_pop_with_sigma_and_fitness = [
                (i, s, f)
                for f, i, s in sorted(zip(self.evaluated_population_fitness, self.evaluated_population, self.evaluated_population_sigma))
            ]
            self.evaluated_population = [p[0] for p in sorted_pop_with_sigma_and_fitness]
            self.covariance *= 0.9
            self.covariance += 0.1 * np.cov(np.array(self.evaluated_population).T)
            self.evaluated_population_sigma = [p[1] for p in sorted_pop_with_sigma_and_fitness]
            self.evaluated_population_fitness = [p[2] for p in sorted_pop_with_sigma_and_fitness]
            # Computing the new parent.
            self.current_center = (  # type: ignore
                sum([np.asarray(self.evaluated_population[i]) for i in range(self.mu)]) / self.mu
            )
            self.sigma = np.exp(sum([np.log(self.evaluated_population_sigma[i]) for i in range(self.mu)]) / self.mu)
            self.evaluated_population = []
            self.evaluated_population_sigma = []
            self.evaluated_population_fitness = []


@registry.register
class TBPSA(base.Optimizer):
    """Test-based population-size adaptation.

    Population-size equal to lambda = 4 x dimension.
    Test by comparing the first fifth and the last fifth of the 5lambda evaluations.
    """

    # pylint: disable=too-many-instance-attributes

    def __init__(self, instrumentation: Union[int, Instrumentation], budget: Optional[int] = None, num_workers: int = 1) -> None:
        super().__init__(instrumentation, budget=budget, num_workers=num_workers)
        self.sigma = 1
        self.mu = self.dimension
        self.llambda = 4 * self.dimension
        if num_workers is not None:
            self.llambda = max(self.llambda, num_workers)
        self.current_center: np.ndarray = np.zeros(self.dimension)
        self._loss_record: List[float] = []
        # population
        self._evaluated_population: List[base.utils.Individual] = []
        self._unevaluated_population: Dict[bytes, base.utils.Individual] = {}

    def _internal_provide_recommendation(self) -> base.ArrayLike:  # This is NOT the naive version. We deal with noise.
        return self.current_center

    def _internal_ask(self) -> base.ArrayLike:
        mutated_sigma = self.sigma * np.exp(self._rng.normal(0, 1) / np.sqrt(self.dimension))
        individual = self.current_center + mutated_sigma * self._rng.normal(0, 1, self.dimension)
        part = base.utils.Individual(individual)
        part._parameters = np.array([mutated_sigma])
        self._unevaluated_population[individual.tobytes()] = part
        return individual  # type: ignore

    def _internal_tell(self, x: base.ArrayLike, value: float) -> None:
        self._loss_record += [value]
        if len(self._loss_record) >= 5 * self.llambda:
            first_fifth = self._loss_record[: self.llambda]
            last_fifth = self._loss_record[-self.llambda:]
            means = [sum(fitnesses) / float(self.llambda) for fitnesses in [first_fifth, last_fifth]]
            stds = [np.std(fitnesses) / np.sqrt(self.llambda - 1) for fitnesses in [first_fifth, last_fifth]]
            z = (means[0] - means[1]) / (np.sqrt(stds[0] ** 2 + stds[1] ** 2))
            if z < 2.0:
                self.mu *= 2
            else:
                self.mu = int(self.mu * 0.84)
                if self.mu < self.dimension:
                    self.mu = self.dimension
            self.llambda = 4 * self.mu
            if self.num_workers > 1:
                self.llambda = max(self.llambda, self.num_workers)
                self.mu = self.llambda // 4
            self._loss_record = []
        x = np.array(x, copy=False)
        x_bytes = x.tobytes()
        particle = self._unevaluated_population[x_bytes]
        particle.value = value
        self._evaluated_population.append(particle)
        if len(self._evaluated_population) >= self.llambda:
            # Sorting the population.
            self._evaluated_population.sort(key=lambda p: p.value)
            # Computing the new parent.
            self.current_center = sum(p.x for p in self._evaluated_population[: self.mu]) / self.mu  # type: ignore
            self.sigma = np.exp(np.sum(np.log([p._parameters[0]
                                               for p in self._evaluated_population[: self.mu]])) / self.mu)
            self._evaluated_population = []
        del self._unevaluated_population[x_bytes]

    def _internal_tell_not_asked(self, candidate: base.Candidate, value: float) -> None:
        x = candidate.data
        sigma = np.linalg.norm(x - self.current_center) / np.sqrt(self.dimension)  # educated guess
        part = base.utils.Individual(x)
        part._parameters = np.array([sigma])
        self._unevaluated_population[x.tobytes()] = part
        self._internal_tell_candidate(candidate, value)  # go through standard pipeline


@registry.register
class NaiveTBPSA(TBPSA):
    def _internal_provide_recommendation(self) -> base.ArrayLike:
        return self.current_bests["optimistic"].x


@registry.register
class NoisyBandit(base.Optimizer):
    """UCB.
    This is upper confidence bound (adapted to minimization),
    with very poor parametrization; in particular, the logarithmic term is set to zero.
    Infinite arms: we add one arm when `20 * #ask >= #arms ** 3`.
    """

    def _internal_ask(self) -> base.ArrayLike:
        if 20 * self._num_ask >= len(self.archive) ** 3:
            return self._rng.normal(0, 1, self.dimension)  # type: ignore
        if self._rng.choice([True, False]):
            # numpy does not accept choice on list of tuples, must choose index instead
            idx = self._rng.choice(len(self.archive))
            return np.frombuffer(list(self.archive.bytesdict.keys())[idx])  # type: ignore
        return self.current_bests["optimistic"].x


class PSOParticle(utils.Individual):
    """Particle for the PSO algorithm, holding relevant information
    """

    transform = transforms.ArctanBound(0, 1).reverted()
    _eps = 0.0  # to clip to [eps, 1 - eps] for transform not defined on borders

    # pylint: disable=too-many-arguments
    def __init__(
        self,
        x: np.ndarray,
        value: Optional[float],
        speed: np.ndarray,
        best_x: np.ndarray,
        best_value: float,
        random_state: np.random.RandomState,
    ) -> None:
        super().__init__(x)
        self.speed = speed
        self.value = value
        self.best_x = best_x
        self.best_value = best_value
        self.random_state = random_state

    @classmethod
    def random_initialization(cls, dimension: int, random_state: np.random.RandomState) -> "PSOParticle":
        position = random_state.uniform(0.0, 1.0, dimension)
        speed = random_state.uniform(-1.0, 1.0, dimension)
        return cls(position, None, speed, position, float("inf"), random_state=random_state)

    def __repr__(self) -> str:
        return f"{self.__class__.__name__}<position: {self.get_transformed_position()}, fitness: {self.value}, best: {self.best_value}>"

    def mutate(self, best_x: np.ndarray, omega: float, phip: float, phig: float) -> None:
        dim = len(best_x)
        rp = self.random_state.uniform(0.0, 1.0, size=dim)
        rg = self.random_state.uniform(0.0, 1.0, size=dim)
        self.speed = omega * self.speed + phip * rp * (self.best_x - self.x) + phig * rg * (best_x - self.x)
        self.x = np.clip(self.speed + self.x, self._eps, 1 - self._eps)

    def get_transformed_position(self) -> np.ndarray:
        return self.transform.forward(self.x)


@registry.register
class PSO(base.Optimizer):
    """Partially following SPSO2011. However, no randomization of the population order.
    """

    # pylint: disable=too-many-instance-attributes

    _PARTICULE = PSOParticle

    def __init__(self, instrumentation: Union[int, Instrumentation], budget: Optional[int] = None, num_workers: int = 1) -> None:
        super().__init__(instrumentation, budget=budget, num_workers=num_workers)
        if budget is not None and budget < 60:
            warnings.warn("PSO is inefficient with budget < 60", base.InefficientSettingsWarning)
        self.llambda = max(40, num_workers)
        self.population: utils.Population[PSOParticle] = utils.Population([])
        self.best_x = np.zeros(self.dimension, dtype=float)  # TODO: use current best instead?
        self.best_value = float("inf")
        self.omega = 0.5 / np.log(2.0)
        self.phip = 0.5 + np.log(2.0)
        self.phig = 0.5 + np.log(2.0)

    def _internal_ask_candidate(self) -> base.Candidate:
        # population is increased only if queue is empty (otherwise tell_not_asked does not work well at the beginning)
        if self.population.is_queue_empty() and len(self.population) < self.llambda:
            additional = [
                self._PARTICULE.random_initialization(self.dimension, random_state=self._rng)
                for _ in range(self.llambda - len(self.population))
            ]
            self.population.extend(additional)
        particle = self.population.get_queued(remove=False)
        if particle.value is not None:  # particle was already initialized
            particle.mutate(best_x=self.best_x, omega=self.omega, phip=self.phip, phig=self.phig)
        candidate = self.create_candidate.from_data(particle.get_transformed_position())
        candidate._meta["particle"] = particle
        self.population.get_queued(remove=True)
        # only remove at the last minute (safer for checkpointing)
        return candidate

    def _internal_provide_recommendation(self) -> base.ArrayLike:
        return self._PARTICULE.transform.forward(self.best_x)

    def _internal_tell_candidate(self, candidate: base.Candidate, value: float) -> None:
        particle: PSOParticle = candidate._meta["particle"]
        if not particle._active:
            self._internal_tell_not_asked(candidate, value)
            return
        x = candidate.data
        point = particle.get_transformed_position()
        assert np.array_equal(x, point), f"{x} vs {point} - from population: {self.population}"
        particle.value = value
        if value < self.best_value:
            self.best_x = np.array(particle.x, copy=True)
            self.best_value = value
        if value < particle.best_value:
            particle.best_x = np.array(particle.x, copy=False)
            particle.best_value = value
        self.population.set_queued(particle)  # update when everything is well done (safer for checkpointing)

    def _internal_tell_not_asked(self, candidate: base.Candidate, value: float) -> None:
        x = candidate.data
        if len(self.population) < self.llambda:
            particle = self._PARTICULE.random_initialization(self.dimension, random_state=self._rng)
            particle.x = self._PARTICULE.transform.backward(x)
            self.population.extend([particle])
        else:
            worst_part = max(iter(self.population), key=lambda p: p.best_value)  # or fitness?
            if worst_part.best_value < value:
                return  # no need to update
            particle = self._PARTICULE.random_initialization(self.dimension, random_state=self._rng)
            particle.x = self._PARTICULE.transform.backward(x)
            worst_part._active = False
            self.population.replace(worst_part, particle)
        # go through standard pipeline
        c2 = self._internal_ask_candidate()
        self._internal_tell_candidate(c2, value)


@registry.register
class SPSA(base.Optimizer):
    # pylint: disable=too-many-instance-attributes
    """ The First order SPSA algorithm as shown in [1,2,3], with implementation details
    from [4,5].

    1) https://en.wikipedia.org/wiki/Simultaneous_perturbation_stochastic_approximation
    2) https://www.chessprogramming.org/SPSA
    3) Spall, James C. "Multivariate stochastic approximation using a simultaneous perturbation gradient approximation."
       IEEE transactions on automatic control 37.3 (1992): 332-341.
    4) Section 7.5.2 in "Introduction to Stochastic Search and Optimization: Estimation, Simulation and Control" by James C. Spall.
    5) Pushpendre Rastogi, Jingyi Zhu, James C. Spall CISS (2016).
       Efficient implementation of Enhanced Adaptive Simultaneous Perturbation Algorithms.
    """
    no_parallelization = True

    def __init__(self, instrumentation: Union[int, Instrumentation], budget: Optional[int] = None, num_workers: int = 1) -> None:
        super().__init__(instrumentation, budget=budget, num_workers=num_workers)
        self.init = True
        self.idx = 0
        self.delta = float("nan")
        self.ym: Optional[np.ndarray] = None
        self.yp: Optional[np.ndarray] = None
        self.t: np.ndarray = np.zeros(self.dimension)
        self.avg: np.ndarray = np.zeros(self.dimension)
        # Set A, a, c according to the practical implementation
        # guidelines in the ISSO book.
        self.A = 10 if budget is None else max(10, budget // 20)
        # TODO: We should spend first 10-20 iterations
        # to estimate the noise standard deviation and
        # then set c = standard deviation. 1e-1 is arbitrary.
        self.c = 1e-1
        # TODO: We should chose a to be inversely proportional to
        # the magnitude of gradient and propotional to (1+A)^0.602
        # we should spend some burn-in iterations to estimate the
        # magnitude of the gradient. 1e-5 is arbitrary.
        self.a = 1e-5

    def _ck(self, k: int) -> float:
        "c_k determines the pertubation."
        return self.c / (k // 2 + 1) ** 0.101

    def _ak(self, k: int) -> float:
        "a_k is the learning rate."
        return self.a / (k // 2 + 1 + self.A) ** 0.602

    def _internal_ask(self) -> base.ArrayLike:
        k = self.idx
        if k % 2 == 0:
            if not self.init:
                assert self.yp is not None and self.ym is not None
                self.t -= (self._ak(k) * (self.yp - self.ym) / 2 / self._ck(k)) * self.delta
                self.avg += (self.t - self.avg) / (k // 2 + 1)
            self.delta = 2 * self._rng.randint(2, size=self.dimension) - 1
            return self.t - self._ck(k) * self.delta  # type:ignore
        return self.t + self._ck(k) * self.delta  # type: ignore

    def _internal_tell(self, x: base.ArrayLike, value: float) -> None:
        setattr(self, ("ym" if self.idx % 2 == 0 else "yp"), np.array(value, copy=True))
        self.idx += 1
        if self.init and self.yp is not None and self.ym is not None:
            self.init = False

    def _internal_provide_recommendation(self) -> base.ArrayLike:
        return self.avg


@registry.register
class Portfolio(base.Optimizer):
    """Passive portfolio of CMA, 2-pt DE and Scr-Hammersley."""

    def __init__(self, instrumentation: Union[int, Instrumentation], budget: Optional[int] = None, num_workers: int = 1) -> None:
        super().__init__(instrumentation, budget=budget, num_workers=num_workers)
        assert budget is not None
        self.optims = [
            CMA(self.instrumentation, budget // 3 + (budget % 3 > 0), num_workers),  # share instrumentation and its rng
            TwoPointsDE(self.instrumentation, budget // 3 + (budget % 3 > 1), num_workers),  # noqa: F405
            ScrHammersleySearch(self.instrumentation, budget // 3, num_workers),
        ]  # noqa: F405
        if budget < 12 * num_workers:
            self.optims = [ScrHammersleySearch(self.instrumentation, budget, num_workers)]  # noqa: F405
        self.who_asked: Dict[Tuple[float, ...], List[int]] = defaultdict(list)

    def _internal_ask_candidate(self) -> base.Candidate:
        optim_index = self._num_ask % len(self.optims)
        individual = self.optims[optim_index].ask()
        self.who_asked[tuple(individual.data)] += [optim_index]
        return individual

    def _internal_tell_candidate(self, candidate: base.Candidate, value: float) -> None:
        tx = tuple(candidate.data)
        optim_index = self.who_asked[tx][0]
        del self.who_asked[tx][0]
        self.optims[optim_index].tell(candidate, value)

    def _internal_provide_recommendation(self) -> base.ArrayLike:
        return self.current_bests["pessimistic"].x

    def _internal_tell_not_asked(self, candidate: base.Candidate, value: float) -> None:
        raise base.TellNotAskedNotSupportedError


#@registry.register
#class RobustOneShot(Portfolio):
#    """Passive portfolio of CMA, 2-pt DE, PSO, SQP and Scr-Hammersley."""
#
#    def __init__(self, instrumentation: Union[int, Instrumentation], budget: Optional[int] = None, num_workers: int = 1) -> None:
#        super().__init__(instrumentation, budget=budget, num_workers=num_workers)
#        assert budget is not None
#
#        def intshare(n: int, m: int) -> Tuple[int, ...]:
#            x = [n // m] * m
#            i = 0
#            while sum(x) < n:
#                x[i] += 1
#                i += 1
#            return tuple(x)
#        nw1, nw2, nw3, nw4 = intshare(num_workers, 4)
#        self.which_optim = [0] * nw1 + [1] * nw2 + [2] * nw3 + [3] * nw4
#        assert len(self.which_optim) == num_workers
#        # b1, b2, b3, b4, b5 = intshare(budget, 5)
#        self.optims = [
#                       MetaCalais(instrumentation, num_workers=nw1),
#                       LHS(instrumentation, num_workers=nw2),  # noqa: F405
#                       CauchyLHS(instrumentation, num_workers=nw3),
#                       SQP(instrumentation, 1),  # noqa: F405
#                       ]
#        for optim in self.optims:
#            optim._random_state = self.random_state  # share the state
#        self.who_asked: Dict[Tuple[float, ...], List[int]] = defaultdict(list)
#
#    def _internal_ask_candidate(self) -> base.Candidate:
#        optim_index = self.which_optim[self._num_ask % len(self.which_optim)]
#        individual = self.optims[optim_index].ask()
#        self.who_asked[tuple(individual.data)] += [optim_index]
#        return individual



@registry.register
class ParaPortfolio(Portfolio):
    """Passive portfolio of CMA, 2-pt DE, PSO, SQP and Scr-Hammersley."""

    def __init__(self, instrumentation: Union[int, Instrumentation], budget: Optional[int] = None, num_workers: int = 1) -> None:
        super().__init__(instrumentation, budget=budget, num_workers=num_workers)
        assert budget is not None

        def intshare(n: int, m: int) -> Tuple[int, ...]:
            x = [n // m] * m
            i = 0
            while sum(x) < n:
                x[i] += 1
                i += 1
            return tuple(x)

        nw1, nw2, nw3, nw4 = intshare(num_workers - 1, 4)
        self.which_optim = [0] * nw1 + [1] * nw2 + [2] * nw3 + [3] + [4] * nw4
        assert len(self.which_optim) == num_workers
        # b1, b2, b3, b4, b5 = intshare(budget, 5)
        self.optims = [
            CMA(self.instrumentation, num_workers=nw1),  # share instrumentation and its rng
            TwoPointsDE(self.instrumentation, num_workers=nw2),  # noqa: F405
            PSO(self.instrumentation, num_workers=nw3),
            SQP(self.instrumentation, 1),  # noqa: F405
            ScrHammersleySearch(self.instrumentation, budget=(budget // len(self.which_optim)) * nw4),  # noqa: F405
        ]
        self.who_asked: Dict[Tuple[float, ...], List[int]] = defaultdict(list)

    def _internal_ask_candidate(self) -> base.Candidate:
        optim_index = self.which_optim[self._num_ask % len(self.which_optim)]
        individual = self.optims[optim_index].ask()
        self.who_asked[tuple(individual.data)] += [optim_index]
        return individual


@registry.register
class ParaSQPCMA(ParaPortfolio):
    """Passive portfolio of CMA and many SQP."""

    def __init__(self, instrumentation: Union[int, Instrumentation], budget: Optional[int] = None, num_workers: int = 1) -> None:
        super().__init__(instrumentation, budget=budget, num_workers=num_workers)
        assert budget is not None
        nw = num_workers // 2
        self.which_optim = [0] * nw
        for i in range(num_workers - nw):
            self.which_optim += [i + 1]
        assert len(self.which_optim) == num_workers
        # b1, b2, b3, b4, b5 = intshare(budget, 5)
        self.optims = [CMA(self.instrumentation, num_workers=nw)]  # share instrumentation and its rng
        for i in range(num_workers - nw):
            self.optims += [SQP(self.instrumentation, 1)]  # noqa: F405
            if i > 0:
                self.optims[-1].initial_guess = self._rng.normal(0, 1, self.dimension)  # type: ignore
        self.who_asked: Dict[Tuple[float, ...], List[int]] = defaultdict(list)


@registry.register
class ASCMADEthird(Portfolio):
    """Algorithm selection, with CMA and Lhs-DE. Active selection at 1/3."""

    def __init__(self, instrumentation: Union[int, Instrumentation], budget: Optional[int] = None, num_workers: int = 1) -> None:
        super().__init__(instrumentation, budget=budget, num_workers=num_workers)
        assert budget is not None
        self.optims = [
            CMA(self.instrumentation, budget=None, num_workers=num_workers),  # share instrumentation and its rng
            LhsDE(self.instrumentation, budget=None, num_workers=num_workers),
        ]  # noqa: F405
        self.who_asked: Dict[Tuple[float, ...], List[int]] = defaultdict(list)
        self.budget_before_choosing = budget // 3
        self.best_optim = -1

    def _internal_ask_candidate(self) -> base.Candidate:
        if self.budget_before_choosing > 0:
            self.budget_before_choosing -= 1
            optim_index = self._num_ask % len(self.optims)
        else:
            if self.best_optim is None:
                best_value = float("inf")
                optim_index = -1
                for i, optim in enumerate(self.optims):
                    val = optim.current_bests["pessimistic"].get_estimation("pessimistic")
                    if not val > best_value:
                        optim_index = i
                        best_value = val
                self.best_optim = optim_index
            optim_index = self.best_optim
        individual = self.optims[optim_index].ask()
        self.who_asked[tuple(individual.data)] += [optim_index]
        return individual


@registry.register
class ASCMADEQRthird(ASCMADEthird):
    """Algorithm selection, with CMA, ScrHalton and Lhs-DE. Active selection at 1/3."""

    def __init__(self, instrumentation: Union[int, Instrumentation], budget: Optional[int] = None, num_workers: int = 1) -> None:
        super().__init__(instrumentation, budget=budget, num_workers=num_workers)
        self.optims = [
            CMA(self.instrumentation, budget=None, num_workers=num_workers),
            LhsDE(self.instrumentation, budget=None, num_workers=num_workers),  # noqa: F405
            ScrHaltonSearch(self.instrumentation, budget=None, num_workers=num_workers),
        ]  # noqa: F405



@registry.register
class ASCMA2PDEthird(ASCMADEQRthird):
    """Algorithm selection, with CMA and 2pt-DE. Active selection at 1/3."""

    def __init__(self, instrumentation: Union[int, Instrumentation], budget: Optional[int] = None, num_workers: int = 1) -> None:
        super().__init__(instrumentation, budget=budget, num_workers=num_workers)
        self.optims = [
            CMA(self.instrumentation, budget=None, num_workers=num_workers),
            TwoPointsDE(self.instrumentation, budget=None, num_workers=num_workers),
        ]  # noqa: F405


@registry.register
class CMandAS2(ASCMADEthird):
    """Competence map, with algorithm selection in one of the cases (3 CMAs)."""

    def __init__(self, instrumentation: Union[int, Instrumentation], budget: Optional[int] = None, num_workers: int = 1) -> None:
        super().__init__(instrumentation, budget=budget, num_workers=num_workers)
        self.optims = [TwoPointsDE(self.instrumentation, budget=None, num_workers=num_workers)]  # noqa: F405
        assert budget is not None
        self.budget_before_choosing = 2 * budget
        if budget < 201:
            self.optims = [OnePlusOne(self.instrumentation, budget=None, num_workers=num_workers)]
        if budget > 50 * self.dimension or num_workers < 30:
            self.optims = [
                CMA(self.instrumentation, budget=None, num_workers=num_workers),  # share instrumentation and its rng
                CMA(self.instrumentation, budget=None, num_workers=num_workers),
                CMA(self.instrumentation, budget=None, num_workers=num_workers),
            ]
            self.budget_before_choosing = budget // 10


@registry.register
class CMandAS(CMandAS2):
    """Competence map, with algorithm selection in one of the cases (2 CMAs)."""

    def __init__(self, instrumentation: Union[int, Instrumentation], budget: Optional[int] = None, num_workers: int = 1) -> None:
        super().__init__(instrumentation, budget=budget, num_workers=num_workers)
        self.optims = [TwoPointsDE(self.instrumentation, budget=None, num_workers=num_workers)]  # noqa: F405
        assert budget is not None
        self.budget_before_choosing = 2 * budget
        if budget < 201:
            # share instrumentation and its rng
            self.optims = [OnePlusOne(self.instrumentation, budget=None, num_workers=num_workers)]
            self.budget_before_choosing = 2 * budget
        if budget > 50 * self.dimension or num_workers < 30:
            self.optims = [
                CMA(self.instrumentation, budget=None, num_workers=num_workers),
                CMA(self.instrumentation, budget=None, num_workers=num_workers),
            ]
            self.budget_before_choosing = budget // 3


@registry.register
class CM(CMandAS2):
    """Competence map, simplest."""

    def __init__(self, instrumentation: Union[int, Instrumentation], budget: Optional[int] = None, num_workers: int = 1) -> None:
        super().__init__(instrumentation, budget=budget, num_workers=num_workers)
        assert budget is not None
        # share instrumentation and its random number generator between all underlying optimizers
        self.optims = [TwoPointsDE(self.instrumentation, budget=None, num_workers=num_workers)]  # noqa: F405
        self.budget_before_choosing = 2 * budget
        if budget < 201:
            self.optims = [OnePlusOne(self.instrumentation, budget=None, num_workers=num_workers)]
        if budget > 50 * self.dimension:
            self.optims = [CMA(self.instrumentation, budget=None, num_workers=num_workers)]


@registry.register
class MultiCMA(CM):
    """Combining 3 CMAs. Exactly identical. Active selection at 1/10 of the budget."""

    def __init__(self, instrumentation: Union[int, Instrumentation], budget: Optional[int] = None, num_workers: int = 1) -> None:
        super().__init__(instrumentation, budget=budget, num_workers=num_workers)
        assert budget is not None
        self.optims = [
            CMA(self.instrumentation, budget=None, num_workers=num_workers),  # share instrumentation and its rng
            CMA(self.instrumentation, budget=None, num_workers=num_workers),
            CMA(self.instrumentation, budget=None, num_workers=num_workers),
        ]
        self.budget_before_choosing = budget // 10


@registry.register
class TripleCMA(CM):
    """Combining 3 CMAs. Exactly identical. Active selection at 1/3 of the budget."""

    def __init__(self, instrumentation: Union[int, Instrumentation], budget: Optional[int] = None, num_workers: int = 1) -> None:
        super().__init__(instrumentation, budget=budget, num_workers=num_workers)
        assert budget is not None
        self.optims = [
            CMA(self.instrumentation, budget=None, num_workers=num_workers),  # share instrumentation and its rng
            CMA(self.instrumentation, budget=None, num_workers=num_workers),
            CMA(self.instrumentation, budget=None, num_workers=num_workers),
        ]
        self.budget_before_choosing = budget // 3


@registry.register
class MultiScaleCMA(CM):
    """Combining 3 CMAs with different init scale. Active selection at 1/3 of the budget."""

    def __init__(self, instrumentation: Union[int, Instrumentation], budget: Optional[int] = None, num_workers: int = 1) -> None:
        super().__init__(instrumentation, budget=budget, num_workers=num_workers)
        self.optims = [
            CMA(self.instrumentation, budget=None, num_workers=num_workers),  # share instrumentation and its rng
            MilliCMA(self.instrumentation, budget=None, num_workers=num_workers),
            MicroCMA(self.instrumentation, budget=None, num_workers=num_workers),
        ]
        assert budget is not None
        self.budget_before_choosing = budget // 3


class _FakeFunction:
    """Simple function that returns the value which was registerd just before.
    This is a hack for BO.
    """

    def __init__(self) -> None:
        self._registered: List[Tuple[np.ndarray, float]] = []

    def register(self, x: np.ndarray, value: float) -> None:
        if self._registered:
            raise RuntimeError("Only one call can be registered at a time")
        self._registered.append((x, value))

    def __call__(self, **kwargs: float) -> float:
        if not self._registered:
            raise RuntimeError("Call must be registered first")
        x = [kwargs[f"x{i}"] for i in range(len(kwargs))]
        xr, value = self._registered[0]
        if not np.array_equal(x, xr):
            raise ValueError("Call does not match registered")
        self._registered.clear()
        return value


class _BO(base.Optimizer):
    def __init__(self, instrumentation: Union[int, Instrumentation], budget: Optional[int] = None, num_workers: int = 1) -> None:
        super().__init__(instrumentation, budget=budget, num_workers=num_workers)
        self._parameters = ParametrizedBO()
        self._transform = transforms.ArctanBound(0, 1)
        self._bo: Optional[BayesianOptimization] = None
        self._fake_function = _FakeFunction()

    @property
    def bo(self) -> BayesianOptimization:
        if self._bo is None:
            params = self._parameters
            bounds = {f"x{i}": (0.0, 1.0) for i in range(self.dimension)}
            self._bo = BayesianOptimization(self._fake_function, bounds, random_state=self._rng)
            if self._parameters.gp_parameters is not None:
                self._bo.set_gp_params(**self._parameters.gp_parameters)
            # init
            init = params.initialization
            if params.middle_point:
                self._bo.probe([0.5] * self.dimension, lazy=True)
            elif init is None:
                self._bo._queue.add(self._bo._space.random_sample())
            if init is not None:
                init_budget = int(np.sqrt(self.budget) if params.init_budget is None else params.init_budget)
                init_budget -= params.middle_point
                if init_budget > 0:
                    sampler = {"Hammersley": sequences.HammersleySampler, "LHS": sequences.LHSSampler, "random": sequences.RandomSampler}[
                        init
                    ](self.dimension, budget=init_budget, scrambling=(init == "Hammersley"), random_state=self._rng)
                    for point in sampler:
                        self._bo.probe(point, lazy=True)
        return self._bo

    def _internal_ask_candidate(self) -> base.Candidate:
        p = self._parameters
        util = UtilityFunction(kind=p.utility_kind, kappa=p.utility_kappa, xi=p.utility_xi)
        try:
            x_probe = next(self.bo._queue)
        except StopIteration:
            x_probe = self.bo.suggest(util)  # this is time consuming
            x_probe = [x_probe[f"x{i}"] for i in range(len(x_probe))]
        data = self._transform.backward(np.array(x_probe, copy=False))
        candidate = self.create_candidate.from_data(data)
        candidate._meta["x_probe"] = x_probe
        return candidate

    def _internal_tell_candidate(self, candidate: base.Candidate, value: float) -> None:
        if "x_probe" in candidate._meta:
            y = candidate._meta["x_probe"]
        else:
            y = self._transform.forward(np.array(candidate.data, copy=False))  # tell not asked
        self._fake_function.register(y, -value)  # minimizing
        self.bo.probe(y, lazy=False)
        # for some unknown reasons, BO wants to evaluate twice the same point,
        # but since it keeps a cache of the values, the registered value is not used
        # so we should clean the "fake" function
        self._fake_function._registered.clear()

    def _internal_provide_recommendation(self) -> base.ArrayLike:
        return self._transform.backward(np.array([self.bo.max["params"][f"x{i}"] for i in range(self.dimension)]))


class ParametrizedBO(base.ParametrizedFamily):
    """Bayesian optimization

    Parameters
    ----------
    initialization: str
        Initialization algorithms (None, "Hammersley", "random" or "LHS")
    init_budget: int or None
        Number of initialization algorithm steps
    middle_point: bool
        whether to sample the 0 point first
    utility_kind: str
        Type of utility function to use among "ucb", "ei" and "poi"
    utility_kappa: float
        Kappa parameter for the utility function
    utility_xi: float
        Xi parameter for the utility function
    gp_parameters: dict
        dictionnary of parameters for the gaussian process
    """

    no_parallelization = True
    _optimizer_class = _BO

    def __init__(
        self,
        *,
        initialization: Optional[str] = None,
        init_budget: Optional[int] = None,
        middle_point: bool = False,
        utility_kind: str = "ucb",  # bayes_opt default
        utility_kappa: float = 2.576,
        utility_xi: float = 0.0,
        gp_parameters: Optional[Dict[str, Any]] = None,
    ) -> None:
        assert initialization is None or initialization in ["random", "Hammersley", "LHS"], f"Unknown init {initialization}"
        self.initialization = initialization
        self.init_budget = init_budget
        self.middle_point = middle_point
        self.utility_kind = utility_kind
        self.utility_kappa = utility_kappa
        self.utility_xi = utility_xi
        self.gp_parameters = gp_parameters
        super().__init__()

    def __call__(self, instrumentation: Union[int, Instrumentation], budget: Optional[int] = None, num_workers: int = 1) -> base.Optimizer:
        gp_params = {} if self.gp_parameters is None else self.gp_parameters
        if isinstance(instrumentation, Instrumentation) and gp_params.get("alpha", 0) == 0:
            noisy = instrumentation.noisy
            cont = instrumentation.continuous
            if noisy or not cont:
                warnings.warn(
                    "Dis-continuous and noisy instrumentation require gp_parameters['alpha'] > 0 "
                    "(for your instrumentation, continuity={cont} and noisy={noisy}).\n"
                    "Find more information on BayesianOptimization's github.\n"
                    "You should then create a new instance of optimizerlib.ParametrizedBO with appropriate parametrization.",
                    InefficientSettingsWarning,
                )
        return super().__call__(instrumentation, budget, num_workers)


BO = ParametrizedBO().with_name("BO", register=True)
RBO = ParametrizedBO(initialization="random").with_name("RBO", register=True)
QRBO = ParametrizedBO(initialization="Hammersley").with_name("QRBO", register=True)
MidQRBO = ParametrizedBO(initialization="Hammersley", middle_point=True).with_name("MidQRBO", register=True)
LBO = ParametrizedBO(initialization="LHS").with_name("LBO", register=True)


@registry.register
<<<<<<< HEAD
class EMNA_pure(base.Optimizer):
    # pylint: disable=too-many-instance-attributes

    def __init__(self, instrumentation: int, budget: Optional[int] = None, num_workers: int = 1) -> None:
        super().__init__(instrumentation, budget=budget, num_workers=num_workers)
        try:
          instrumentation = instrumentation.dimension
        except:
          instrumentation = int(instrumentation)
        self.instrumentation = instrumentation
        self.sigma = np.ones(instrumentation)
        self.mu = instrumentation
        self.llambda = 4 * instrumentation
        self.previousBest = None
        self.secondToLastBest = None

        if num_workers is not None:
            self.llambda = max(self.llambda, num_workers)
        self.largeenough = False
        if num_workers/instrumentation > 8:
            self.largeenough = True
        self.current_center = np.zeros(instrumentation)
        # Evaluated population
        self.evaluated_population: List[base.ArrayLike] = []
        self.evaluated_population_sigma: List[float] = []
        self.evaluated_population_fitness: List[float] = []
        # Unevaluated population
        self.unevaluated_population: List[base.ArrayLike] = []
        self.unevaluated_population_sigma: List[float] = []

    def _internal_provide_recommendation(self) -> base.ArrayLike:
        return self.current_bests["optimistic"].x

    def _internal_ask(self) -> base.ArrayLike:
        # mutated_sigma = self.sigma * np.exp(np.random.normal(0, 1) / np.sqrt(self.instrumentation))
        mutated_sigma = self.sigma * np.random.normal(0, 1, self.instrumentation)
        individual = tuple(self.current_center + mutated_sigma)
        self.unevaluated_population_sigma += [mutated_sigma]
        self.unevaluated_population += [tuple(individual)]
        return individual

    def _internal_tell(self, x: base.ArrayLike, value: float) -> None:
        idx = self.unevaluated_population.index(tuple(x))
        self.evaluated_population += [x]
        self.evaluated_population_fitness += [value]
        self.evaluated_population_sigma += [self.unevaluated_population_sigma[idx]]
        del self.unevaluated_population[idx]
        del self.unevaluated_population_sigma[idx]
        if len(self.evaluated_population) >= self.llambda:
            # Sorting the population.
            sorted_pop_with_sigma_and_fitness = [(i, s, f) for f, i, s in sorted(
                zip(self.evaluated_population_fitness, self.evaluated_population, self.evaluated_population_sigma))]
            self.evaluated_population = [p[0] for p in sorted_pop_with_sigma_and_fitness]
            self.evaluated_population_sigma = [p[1] for p in sorted_pop_with_sigma_and_fitness]
            self.evaluated_population_fitness = [p[2] for p in sorted_pop_with_sigma_and_fitness]
            # Computing the new parent.
            # EMNA update
            self.current_center = sum([np.asarray(self.evaluated_population[i]) for i in range(self.mu)]) / self.mu
            t1 = [(self.evaluated_population[i]-self.current_center)**2 for i in range(self.mu)]
            self.sigma = np.sqrt(sum(t1)/(self.mu))
            self.evaluated_population = []
            self.evaluated_population_sigma = []
            self.evaluated_population_fitness = []


@registry.register
class EMNA_loglambda(base.Optimizer):
    # pylint: disable=too-many-instance-attributes

    def __init__(self, instrumentation: int, budget: Optional[int] = None, num_workers: int = 1) -> None:
        super().__init__(instrumentation, budget=budget, num_workers=num_workers)
        try:
          instrumentation = instrumentation.dimension
        except:
          instrumentation = int(instrumentation)
        self.instrumentation = instrumentation
        self.sigma = np.ones(instrumentation)
        self.mu = instrumentation
        self.llambda = 4 * instrumentation
        self.previousBest = None
        self.secondToLastBest = None

        if num_workers is not None:
            self.llambda = max(self.llambda, num_workers)
        self.largeenough = False
        if num_workers/instrumentation > 8:
            self.largeenough = True
        self.current_center = np.zeros(instrumentation)
        # Evaluated population
        self.evaluated_population: List[base.ArrayLike] = []
        self.evaluated_population_sigma: List[float] = []
        self.evaluated_population_fitness: List[float] = []
        # Unevaluated population
        self.unevaluated_population: List[base.ArrayLike] = []
        self.unevaluated_population_sigma: List[float] = []

    def _internal_provide_recommendation(self) -> base.ArrayLike:
        return self.current_bests["optimistic"].x

    def _internal_ask(self) -> base.ArrayLike:
        # mutated_sigma = self.sigma * np.exp(np.random.normal(0, 1) / np.sqrt(self.instrumentation))
        mutated_sigma = self.sigma * np.random.normal(0, 1, self.instrumentation)
        individual = tuple(self.current_center + mutated_sigma)
        self.unevaluated_population_sigma += [mutated_sigma]
        self.unevaluated_population += [tuple(individual)]
        return individual

    def _internal_tell(self, x: base.ArrayLike, value: float) -> None:
        idx = self.unevaluated_population.index(tuple(x))
        self.evaluated_population += [x]
        self.evaluated_population_fitness += [value]
        self.evaluated_population_sigma += [self.unevaluated_population_sigma[idx]]
        del self.unevaluated_population[idx]
        del self.unevaluated_population_sigma[idx]
        if len(self.evaluated_population) >= self.llambda:
            # Sorting the population.
            sorted_pop_with_sigma_and_fitness = [(i, s, f) for f, i, s in sorted(
                zip(self.evaluated_population_fitness, self.evaluated_population, self.evaluated_population_sigma))]
            self.evaluated_population = [p[0] for p in sorted_pop_with_sigma_and_fitness]
            self.evaluated_population_sigma = [p[1] for p in sorted_pop_with_sigma_and_fitness]
            self.evaluated_population_fitness = [p[2] for p in sorted_pop_with_sigma_and_fitness]
            # Computing the new parent.
            # EMNA update
            self.current_center = sum([np.asarray(self.evaluated_population[i]) for i in range(self.mu)]) / self.mu
            t1 = [(self.evaluated_population[i]-self.current_center)**2 for i in range(self.mu)]
            if self.largeenough:
                self.sigma /=  max(1,(np.log(self.llambda)/2)**(1/(self.instrumentation)))
            self.sigma = np.sqrt(sum(t1)/(self.mu))
            self.evaluated_population = []
            self.evaluated_population_sigma = []
            self.evaluated_population_fitness = []

@registry.register
class EMNA_aniso(base.Optimizer):
    # pylint: disable=too-many-instance-attributes

    def __init__(self, instrumentation: int, budget: Optional[int] = None, num_workers: int = 1) -> None:
        super().__init__(instrumentation, budget=budget, num_workers=num_workers)
        instrumentation = instrumentation.dimension
        try:
          instrumentation = instrumentation.dimension
        except:
          instrumentation = int(instrumentation)
        self.instrumentation = instrumentation
        self.sigma = np.ones(instrumentation)
        self.mu = instrumentation
        self.llambda = 4 * instrumentation
        self.previousBest = None
        self.secondToLastBest = None

        if num_workers is not None:
            self.llambda = max(self.llambda, num_workers)
        self.largeenough = False
        if num_workers/instrumentation > 8:
            self.largeenough = True
        self.current_center = np.zeros(instrumentation)
        # Evaluated population
        self.evaluated_population: List[base.ArrayLike] = []
        self.evaluated_population_sigma: List[float] = []
        self.evaluated_population_fitness: List[float] = []
        # Unevaluated population
        self.unevaluated_population: List[base.ArrayLike] = []
        self.unevaluated_population_sigma: List[float] = []
        # Archive
        self.archive_fitness: List[float] = []

    def _internal_provide_recommendation(self) -> base.ArrayLike:
        return self.current_bests["optimistic"].x

    def _internal_ask(self) -> base.ArrayLike:
        # mutated_sigma = self.sigma * np.exp(np.random.normal(0, 1) / np.sqrt(self.instrumentation))
        mutated_sigma = self.sigma * np.random.normal(0, 1, self.instrumentation)
        individual = tuple(self.current_center + mutated_sigma)
        self.unevaluated_population_sigma += [mutated_sigma]
        self.unevaluated_population += [tuple(individual)]
        return individual

    def _internal_tell(self, x: base.ArrayLike, value: float) -> None:
        self.archive_fitness += [value]
        if (not self.largeenough):
            if len(self.archive_fitness) >= 5 * self.llambda:
                first_fifth = [self.archive_fitness[i] for i in range(self.llambda)]
                last_fifth = [self.archive_fitness[i] for i in range(4*self.llambda, 5*self.llambda)]
                mean1 = sum(first_fifth) / float(self.llambda)
                std1 = np.std(first_fifth) / np.sqrt(self.llambda - 1)
                mean2 = sum(last_fifth) / float(self.llambda)
                std2 = np.std(last_fifth) / np.sqrt(self.llambda - 1)
                z = (mean1 - mean2) / (np.sqrt(std1**2 + std2**2))
                if z < 2.:
                    self.mu *= 2
                else:
                    self.mu = int(self.mu * 0.84)
                    if self.mu < self.instrumentation:
                        self.mu = self.instrumentation
                self.llambda = 4 * self.mu
                if self.num_workers > 1:
                    self.llambda = max(self.llambda, self.num_workers)
                    self.mu = self.llambda // 4
                self.archive_fitness = []
        idx = self.unevaluated_population.index(tuple(x))
        self.evaluated_population += [x]
        self.evaluated_population_fitness += [value]
        self.evaluated_population_sigma += [self.unevaluated_population_sigma[idx]]
        del self.unevaluated_population[idx]
        del self.unevaluated_population_sigma[idx]
        if len(self.evaluated_population) >= self.llambda:
            # Sorting the population.
            sorted_pop_with_sigma_and_fitness = [(i, s, f) for f, i, s in sorted(
                zip(self.evaluated_population_fitness, self.evaluated_population, self.evaluated_population_sigma))]
            self.evaluated_population = [p[0] for p in sorted_pop_with_sigma_and_fitness]
            self.evaluated_population_sigma = [p[1] for p in sorted_pop_with_sigma_and_fitness]
            self.evaluated_population_fitness = [p[2] for p in sorted_pop_with_sigma_and_fitness]
            # Computing the new parent.
            # EMNA update
            self.current_center = sum([np.asarray(self.evaluated_population[i]) for i in range(self.mu)]) / self.mu
            t1 = [(self.evaluated_population[i]-self.current_center)**2 for i in range(self.mu)]
            self.sigma = np.sqrt(sum(t1)/(self.mu))
            self.evaluated_population = []
            self.evaluated_population_sigma = []
            self.evaluated_population_fitness = []


@registry.register
class EMNA_mm(base.Optimizer):
    # pylint: disable=too-many-instance-attributes

    def __init__(self, instrumentation: int, budget: Optional[int] = None, num_workers: int = 1) -> None:
        super().__init__(instrumentation, budget=budget, num_workers=num_workers)
        try:
          instrumentation = instrumentation.dimension
        except:
          instrumentation = int(instrumentation)
        self.instrumentation = instrumentation
        self.sigma = 1
        self.mu = instrumentation
        self.llambda = 4 * instrumentation
        self.previousBest = None
        self.secondToLastBest = None

        if num_workers is not None:
            self.llambda = max(self.llambda, num_workers)
        self.largeenough = False
        if num_workers/instrumentation > 8:
            self.largeenough = True
        self.current_center = np.zeros(instrumentation)
        # Evaluated population
        self.evaluated_population: List[base.ArrayLike] = []
        self.evaluated_population_sigma: List[float] = []
        self.evaluated_population_fitness: List[float] = []
        # Unevaluated population
        self.unevaluated_population: List[base.ArrayLike] = []
        self.unevaluated_population_sigma: List[float] = []

    def _internal_provide_recommendation(self) -> base.ArrayLike:
        return self.current_bests["optimistic"].x

    def _internal_ask(self) -> base.ArrayLike:
        mutated_sigma = self.sigma * np.exp(np.random.normal(0, 1) / np.sqrt(self.instrumentation))
        individual = tuple(self.current_center + mutated_sigma * np.random.normal(0, 1, self.instrumentation))
        self.unevaluated_population_sigma += [mutated_sigma]
        self.unevaluated_population += [tuple(individual)]
        return individual

    def _internal_tell(self, x: base.ArrayLike, value: float) -> None:
        idx = self.unevaluated_population.index(tuple(x))
        self.evaluated_population += [x]
        self.evaluated_population_fitness += [value]
        self.evaluated_population_sigma += [self.unevaluated_population_sigma[idx]]
        del self.unevaluated_population[idx]
        del self.unevaluated_population_sigma[idx]
        if len(self.evaluated_population) >= self.llambda:
            # Sorting the population.
            sorted_pop_with_sigma_and_fitness = [(i, s, f) for f, i, s in sorted(
                zip(self.evaluated_population_fitness, self.evaluated_population, self.evaluated_population_sigma))]
            self.evaluated_population = [p[0] for p in sorted_pop_with_sigma_and_fitness]
            self.evaluated_population_sigma = [p[1] for p in sorted_pop_with_sigma_and_fitness]
            self.evaluated_population_fitness = [p[2] for p in sorted_pop_with_sigma_and_fitness]
            # Computing the new parent.
            # EMNA update
            self.current_center = sum([np.asarray(self.evaluated_population[i]) for i in range(self.mu)]) / self.mu
            t1 = [(self.evaluated_population[i]-self.current_center)**2 for i in range(self.mu)]
            self.sigma = np.sqrt(sum(t1)/(self.mu))
            self.evaluated_population = []
            self.evaluated_population_sigma = []
            self.evaluated_population_fitness = []


@registry.register
class EMNA_win(base.Optimizer):
    # pylint: disable=too-many-instance-attributes

    def __init__(self, instrumentation: int, budget: Optional[int] = None, num_workers: int = 1) -> None:
        super().__init__(instrumentation, budget=budget, num_workers=num_workers)
        try:
          instrumentation = instrumentation.dimension
        except:
          instrumentation = int(instrumentation)
        self.instrumentation = instrumentation
        self.sigma = 1
        self.mu = instrumentation
        self.llambda = 4 * instrumentation
        self.previousBest = None
        self.secondToLastBest = None

        if num_workers is not None:
            self.llambda = max(self.llambda, num_workers)
        self.largeenough = False
        if num_workers/instrumentation > 8:
            self.largeenough = True
        self.current_center = np.zeros(instrumentation)
        # Evaluated population
        self.evaluated_population: List[base.ArrayLike] = []
        self.evaluated_population_sigma: List[float] = []
        self.evaluated_population_fitness: List[float] = []
        # Unevaluated population
        self.unevaluated_population: List[base.ArrayLike] = []
        self.unevaluated_population_sigma: List[float] = []
        # Archive
        self.archive_fitness: List[float] = []

    def _internal_provide_recommendation(self) -> base.ArrayLike:
        return self.current_bests["optimistic"].x

    def _internal_ask(self) -> base.ArrayLike:
        mutated_sigma = self.sigma * np.exp(np.random.normal(0, 1) / np.sqrt(self.instrumentation))
        individual = tuple(self.current_center + mutated_sigma * np.random.normal(0, 1, self.instrumentation))
        self.unevaluated_population_sigma += [mutated_sigma]
        self.unevaluated_population += [tuple(individual)]
        return individual

    def _internal_tell(self, x: base.ArrayLike, value: float) -> None:
        self.archive_fitness += [value]
        if (not self.largeenough):
            if len(self.archive_fitness) >= 5 * self.llambda:
                first_fifth = [self.archive_fitness[i] for i in range(self.llambda)]
                last_fifth = [self.archive_fitness[i] for i in range(4*self.llambda, 5*self.llambda)]
                mean1 = sum(first_fifth) / float(self.llambda)
                std1 = np.std(first_fifth) / np.sqrt(self.llambda - 1)
                mean2 = sum(last_fifth) / float(self.llambda)
                std2 = np.std(last_fifth) / np.sqrt(self.llambda - 1)
                z = (mean1 - mean2) / (np.sqrt(std1**2 + std2**2))
                if z < 2.:
                    self.mu *= 2
                else:
                    self.mu = int(self.mu * 0.84)
                    if self.mu < self.instrumentation:
                        self.mu = self.instrumentation
                self.llambda = 4 * self.mu
                if self.num_workers > 1:
                    self.llambda = max(self.llambda, self.num_workers)
                    self.mu = self.llambda // 4
                self.archive_fitness = []
        idx = self.unevaluated_population.index(tuple(x))
        self.evaluated_population += [x]
        self.evaluated_population_fitness += [value]
        self.evaluated_population_sigma += [self.unevaluated_population_sigma[idx]]
        del self.unevaluated_population[idx]
        del self.unevaluated_population_sigma[idx]
        if len(self.evaluated_population) >= self.llambda:
            # Sorting the population.
            sorted_pop_with_sigma_and_fitness = [(i, s, f) for f, i, s in sorted(
                zip(self.evaluated_population_fitness, self.evaluated_population, self.evaluated_population_sigma))]
            self.evaluated_population = [p[0] for p in sorted_pop_with_sigma_and_fitness]
            self.evaluated_population_sigma = [p[1] for p in sorted_pop_with_sigma_and_fitness]
            self.evaluated_population_fitness = [p[2] for p in sorted_pop_with_sigma_and_fitness]
            # Computing the new parent.
            # EMNA update
            self.current_center = sum([np.asarray(self.evaluated_population[i]) for i in range(self.mu)]) / self.mu
            t1 = [(self.evaluated_population[i]-self.current_center)**2 for i in range(self.mu)]
            self.sigma = np.sqrt(sum(t1)/(self.mu))
            self.evaluated_population = []
            self.evaluated_population_sigma = []
            self.evaluated_population_fitness = []



@registry.register
class EMNA_aniso_win(base.Optimizer):
    # pylint: disable=too-many-instance-attributes

    def __init__(self, instrumentation: int, budget: Optional[int] = None, num_workers: int = 1) -> None:
        super().__init__(instrumentation, budget=budget, num_workers=num_workers)
        try:
          instrumentation = instrumentation.dimension
        except:
          instrumentation = int(instrumentation)
        self.instrumentation = instrumentation
        self.sigma = np.ones(instrumentation)
        self.mu = instrumentation
        self.llambda = 4 * instrumentation
        self.previousBest = None
        self.secondToLastBest = None

        if num_workers is not None:
            self.llambda = max(self.llambda, num_workers)
        self.largeenough = False
        if num_workers/instrumentation > 8:
            self.largeenough = True
        self.current_center = np.zeros(instrumentation)
        # Evaluated population
        self.evaluated_population: List[base.ArrayLike] = []
        self.evaluated_population_sigma: List[float] = []
        self.evaluated_population_fitness: List[float] = []
        # Unevaluated population
        self.unevaluated_population: List[base.ArrayLike] = []
        self.unevaluated_population_sigma: List[float] = []
        # Archive
        self.archive_fitness: List[float] = []

    def _internal_provide_recommendation(self) -> base.ArrayLike:
        return self.current_bests["optimistic"].x

    def _internal_ask(self) -> base.ArrayLike:
        mutated_sigma = self.sigma * np.exp(np.random.normal(0, 1, self.instrumentation) / np.sqrt(self.instrumentation))
        individual = tuple(self.current_center + mutated_sigma * np.random.normal(0, 1, self.instrumentation))
        self.unevaluated_population_sigma += [mutated_sigma]
        self.unevaluated_population += [tuple(individual)]
        return individual

    def _internal_tell(self, x: base.ArrayLike, value: float) -> None:
        self.archive_fitness += [value]
        if (not self.largeenough):
            if len(self.archive_fitness) >= 5 * self.llambda:
                first_fifth = [self.archive_fitness[i] for i in range(self.llambda)]
                last_fifth = [self.archive_fitness[i] for i in range(4*self.llambda, 5*self.llambda)]
                mean1 = sum(first_fifth) / float(self.llambda)
                std1 = np.std(first_fifth) / np.sqrt(self.llambda - 1)
                mean2 = sum(last_fifth) / float(self.llambda)
                std2 = np.std(last_fifth) / np.sqrt(self.llambda - 1)
                z = (mean1 - mean2) / (np.sqrt(std1**2 + std2**2))
                if z < 2.:
                    self.mu *= 2
                else:
                    self.mu = int(self.mu * 0.84)
                    if self.mu < self.instrumentation:
                        self.mu = self.instrumentation
                self.llambda = 4 * self.mu
                if self.num_workers > 1:
                    self.llambda = max(self.llambda, self.num_workers)
                    self.mu = self.llambda // 4
                self.archive_fitness = []
        idx = self.unevaluated_population.index(tuple(x))
        self.evaluated_population += [x]
        self.evaluated_population_fitness += [value]
        self.evaluated_population_sigma += [self.unevaluated_population_sigma[idx]]
        del self.unevaluated_population[idx]
        del self.unevaluated_population_sigma[idx]
        if len(self.evaluated_population) >= self.llambda:
            # Sorting the population.
            sorted_pop_with_sigma_and_fitness = [(i, s, f) for f, i, s in sorted(
                zip(self.evaluated_population_fitness, self.evaluated_population, self.evaluated_population_sigma))]
            self.evaluated_population = [p[0] for p in sorted_pop_with_sigma_and_fitness]
            self.evaluated_population_sigma = [p[1] for p in sorted_pop_with_sigma_and_fitness]
            self.evaluated_population_fitness = [p[2] for p in sorted_pop_with_sigma_and_fitness]
            # Computing the new parent.
            # EMNA update
            self.current_center = sum([np.asarray(self.evaluated_population[i]) for i in range(self.mu)]) / self.mu
            t1 = [(self.evaluated_population[i]-self.current_center)**2 for i in range(self.mu)]
            self.sigma = np.sqrt(sum(t1)/(self.mu))
            self.evaluated_population = []
            self.evaluated_population_sigma = []
            self.evaluated_population_fitness = []

@registry.register
class EMNA_iso(base.Optimizer):
    # pylint: disable=too-many-instance-attributes

    def __init__(self, instrumentation: int, budget: Optional[int] = None, num_workers: int = 1) -> None:
        super().__init__(instrumentation, budget=budget, num_workers=num_workers)
        try:
          instrumentation = instrumentation.dimension
        except:
          instrumentation = int(instrumentation)
        self.instrumentation = instrumentation
        self.sigma = 1
        self.mu = instrumentation
        self.llambda = 4 * instrumentation
        self.previousBest = None
        self.secondToLastBest = None

        if num_workers is not None:
            self.llambda = max(self.llambda, num_workers)
        self.largeenough = False
        if num_workers/instrumentation > 8:
            self.largeenough = True
        self.current_center = np.zeros(instrumentation)
        # Evaluated population
        self.evaluated_population: List[base.ArrayLike] = []
        self.evaluated_population_sigma: List[float] = []
        self.evaluated_population_fitness: List[float] = []
        # Unevaluated population
        self.unevaluated_population: List[base.ArrayLike] = []
        self.unevaluated_population_sigma: List[float] = []

    def _internal_provide_recommendation(self) -> base.ArrayLike:
        return self.current_bests["optimistic"].x

    def _internal_ask(self) -> base.ArrayLike:
        mutated_sigma = self.sigma
        individual = tuple(self.current_center + mutated_sigma * np.random.normal(0, 1, self.instrumentation))
        self.unevaluated_population_sigma += [mutated_sigma]
        self.unevaluated_population += [tuple(individual)]
        return individual

    def _internal_tell(self, x: base.ArrayLike, value: float) -> None:
        idx = self.unevaluated_population.index(tuple(x))
        self.evaluated_population += [x]
        self.evaluated_population_fitness += [value]
        self.evaluated_population_sigma += [self.unevaluated_population_sigma[idx]]
        del self.unevaluated_population[idx]
        del self.unevaluated_population_sigma[idx]
        if len(self.evaluated_population) >= self.llambda:
            # Sorting the population.
            sorted_pop_with_sigma_and_fitness = [(i, s, f) for f, i, s in sorted(
                zip(self.evaluated_population_fitness, self.evaluated_population, self.evaluated_population_sigma))]
            self.evaluated_population = [p[0] for p in sorted_pop_with_sigma_and_fitness]
            self.evaluated_population_sigma = [p[1] for p in sorted_pop_with_sigma_and_fitness]
            self.evaluated_population_fitness = [p[2] for p in sorted_pop_with_sigma_and_fitness]
            # Computing the new parent.
            # EMNA update
            self.current_center = sum([np.asarray(self.evaluated_population[i]) for i in range(self.mu)]) / self.mu
            t1 = [(self.evaluated_population[i]-self.current_center)**2 for i in range(self.mu)]
            self.sigma = np.sqrt(sum(t1)/(self.mu))
            self.evaluated_population = []
            self.evaluated_population_sigma = []
            self.evaluated_population_fitness = []
__all__ = list(registry.keys())
=======
class PBIL(base.Optimizer):
    """
    Implementation of the discrete algorithm PBIL

    https://www.ri.cmu.edu/pub_files/pub1/baluja_shumeet_1994_2/baluja_shumeet_1994_2.pdf
    """

    # pylint: disable=too-many-instance-attributes

    def __init__(self, instrumentation: Union[int, Instrumentation], budget: Optional[int] = None, num_workers: int = 1) -> None:
        super().__init__(instrumentation, budget=budget, num_workers=num_workers)

        num_categories = 2
        self.p: np.ndarray = np.ones((1, self.dimension)) / num_categories
        self.alpha = 0.3
        self.llambda = max(100, num_workers)  # size of the population
        self.mu = self.llambda // 2  # number of selected candidates
        self._population: List[Tuple[float, np.ndarray]] = []

    def _internal_ask_candidate(self) -> base.Candidate:
        unif = self._rng.uniform(size=self.dimension)
        data = (unif > 1 - self.p[0]).astype(float)
        return self.create_candidate.from_data(data)

    def _internal_tell_candidate(self, candidate: base.Candidate, value: float) -> None:
        self._population.append((value, candidate.data))
        if len(self._population) >= self.llambda:
            self._population.sort(key=lambda tup: tup[0])
            mean_pop: np.ndarray = np.mean([x[1] for x in self._population[: self.mu]])
            self.p[0] = (1 - self.alpha) * self.p[0] + self.alpha * mean_pop
            self._population = []


@registry.register
class cGA(base.Optimizer):
    """
    Implementation of the discrete cGA algorithm

    https://pdfs.semanticscholar.org/4b0b/5733894ffc0b2968ddaab15d61751b87847a.pdf
    """

    # pylint: disable=too-many-instance-attributes

    def __init__(self, instrumentation: Union[int, Instrumentation], budget: Optional[int] = None, num_workers: int = 1) -> None:
        super().__init__(instrumentation, budget=budget, num_workers=num_workers)
        num_categories = 2
        self.p: np.ndarray = np.ones((1, self.dimension)) / num_categories
        self.llambda = 2 * (self.budget if self.budget is not None else max(num_workers, 40))
        self._value_candidate: Optional[Tuple[float, np.ndarray]] = None

    def _internal_ask_candidate(self) -> base.Candidate:
        unif = self._rng.uniform(size=self.dimension)
        data = (unif > 1 - self.p[0]).astype(float)
        return self.create_candidate.from_data(data)

    def _internal_tell_candidate(self, candidate: base.Candidate, value: float) -> None:
        if self._value_candidate is None:
            self._value_candidate = (value, candidate.data)
        else:
            winner, loser = self._value_candidate[1], candidate.data
            if self._value_candidate[0] > value:
                winner, loser = loser, winner

            self.p[0] = self.p[0] + (winner != loser) * (2 * winner - 1) / self.llambda
            self.p[0] = np.clip(self.p[0], 0, 1)
            self._value_candidate = None


__all__ = list(registry.keys())
>>>>>>> f6c3eed4
<|MERGE_RESOLUTION|>--- conflicted
+++ resolved
@@ -1211,535 +1211,6 @@
 
 
 @registry.register
-<<<<<<< HEAD
-class EMNA_pure(base.Optimizer):
-    # pylint: disable=too-many-instance-attributes
-
-    def __init__(self, instrumentation: int, budget: Optional[int] = None, num_workers: int = 1) -> None:
-        super().__init__(instrumentation, budget=budget, num_workers=num_workers)
-        try:
-          instrumentation = instrumentation.dimension
-        except:
-          instrumentation = int(instrumentation)
-        self.instrumentation = instrumentation
-        self.sigma = np.ones(instrumentation)
-        self.mu = instrumentation
-        self.llambda = 4 * instrumentation
-        self.previousBest = None
-        self.secondToLastBest = None
-
-        if num_workers is not None:
-            self.llambda = max(self.llambda, num_workers)
-        self.largeenough = False
-        if num_workers/instrumentation > 8:
-            self.largeenough = True
-        self.current_center = np.zeros(instrumentation)
-        # Evaluated population
-        self.evaluated_population: List[base.ArrayLike] = []
-        self.evaluated_population_sigma: List[float] = []
-        self.evaluated_population_fitness: List[float] = []
-        # Unevaluated population
-        self.unevaluated_population: List[base.ArrayLike] = []
-        self.unevaluated_population_sigma: List[float] = []
-
-    def _internal_provide_recommendation(self) -> base.ArrayLike:
-        return self.current_bests["optimistic"].x
-
-    def _internal_ask(self) -> base.ArrayLike:
-        # mutated_sigma = self.sigma * np.exp(np.random.normal(0, 1) / np.sqrt(self.instrumentation))
-        mutated_sigma = self.sigma * np.random.normal(0, 1, self.instrumentation)
-        individual = tuple(self.current_center + mutated_sigma)
-        self.unevaluated_population_sigma += [mutated_sigma]
-        self.unevaluated_population += [tuple(individual)]
-        return individual
-
-    def _internal_tell(self, x: base.ArrayLike, value: float) -> None:
-        idx = self.unevaluated_population.index(tuple(x))
-        self.evaluated_population += [x]
-        self.evaluated_population_fitness += [value]
-        self.evaluated_population_sigma += [self.unevaluated_population_sigma[idx]]
-        del self.unevaluated_population[idx]
-        del self.unevaluated_population_sigma[idx]
-        if len(self.evaluated_population) >= self.llambda:
-            # Sorting the population.
-            sorted_pop_with_sigma_and_fitness = [(i, s, f) for f, i, s in sorted(
-                zip(self.evaluated_population_fitness, self.evaluated_population, self.evaluated_population_sigma))]
-            self.evaluated_population = [p[0] for p in sorted_pop_with_sigma_and_fitness]
-            self.evaluated_population_sigma = [p[1] for p in sorted_pop_with_sigma_and_fitness]
-            self.evaluated_population_fitness = [p[2] for p in sorted_pop_with_sigma_and_fitness]
-            # Computing the new parent.
-            # EMNA update
-            self.current_center = sum([np.asarray(self.evaluated_population[i]) for i in range(self.mu)]) / self.mu
-            t1 = [(self.evaluated_population[i]-self.current_center)**2 for i in range(self.mu)]
-            self.sigma = np.sqrt(sum(t1)/(self.mu))
-            self.evaluated_population = []
-            self.evaluated_population_sigma = []
-            self.evaluated_population_fitness = []
-
-
-@registry.register
-class EMNA_loglambda(base.Optimizer):
-    # pylint: disable=too-many-instance-attributes
-
-    def __init__(self, instrumentation: int, budget: Optional[int] = None, num_workers: int = 1) -> None:
-        super().__init__(instrumentation, budget=budget, num_workers=num_workers)
-        try:
-          instrumentation = instrumentation.dimension
-        except:
-          instrumentation = int(instrumentation)
-        self.instrumentation = instrumentation
-        self.sigma = np.ones(instrumentation)
-        self.mu = instrumentation
-        self.llambda = 4 * instrumentation
-        self.previousBest = None
-        self.secondToLastBest = None
-
-        if num_workers is not None:
-            self.llambda = max(self.llambda, num_workers)
-        self.largeenough = False
-        if num_workers/instrumentation > 8:
-            self.largeenough = True
-        self.current_center = np.zeros(instrumentation)
-        # Evaluated population
-        self.evaluated_population: List[base.ArrayLike] = []
-        self.evaluated_population_sigma: List[float] = []
-        self.evaluated_population_fitness: List[float] = []
-        # Unevaluated population
-        self.unevaluated_population: List[base.ArrayLike] = []
-        self.unevaluated_population_sigma: List[float] = []
-
-    def _internal_provide_recommendation(self) -> base.ArrayLike:
-        return self.current_bests["optimistic"].x
-
-    def _internal_ask(self) -> base.ArrayLike:
-        # mutated_sigma = self.sigma * np.exp(np.random.normal(0, 1) / np.sqrt(self.instrumentation))
-        mutated_sigma = self.sigma * np.random.normal(0, 1, self.instrumentation)
-        individual = tuple(self.current_center + mutated_sigma)
-        self.unevaluated_population_sigma += [mutated_sigma]
-        self.unevaluated_population += [tuple(individual)]
-        return individual
-
-    def _internal_tell(self, x: base.ArrayLike, value: float) -> None:
-        idx = self.unevaluated_population.index(tuple(x))
-        self.evaluated_population += [x]
-        self.evaluated_population_fitness += [value]
-        self.evaluated_population_sigma += [self.unevaluated_population_sigma[idx]]
-        del self.unevaluated_population[idx]
-        del self.unevaluated_population_sigma[idx]
-        if len(self.evaluated_population) >= self.llambda:
-            # Sorting the population.
-            sorted_pop_with_sigma_and_fitness = [(i, s, f) for f, i, s in sorted(
-                zip(self.evaluated_population_fitness, self.evaluated_population, self.evaluated_population_sigma))]
-            self.evaluated_population = [p[0] for p in sorted_pop_with_sigma_and_fitness]
-            self.evaluated_population_sigma = [p[1] for p in sorted_pop_with_sigma_and_fitness]
-            self.evaluated_population_fitness = [p[2] for p in sorted_pop_with_sigma_and_fitness]
-            # Computing the new parent.
-            # EMNA update
-            self.current_center = sum([np.asarray(self.evaluated_population[i]) for i in range(self.mu)]) / self.mu
-            t1 = [(self.evaluated_population[i]-self.current_center)**2 for i in range(self.mu)]
-            if self.largeenough:
-                self.sigma /=  max(1,(np.log(self.llambda)/2)**(1/(self.instrumentation)))
-            self.sigma = np.sqrt(sum(t1)/(self.mu))
-            self.evaluated_population = []
-            self.evaluated_population_sigma = []
-            self.evaluated_population_fitness = []
-
-@registry.register
-class EMNA_aniso(base.Optimizer):
-    # pylint: disable=too-many-instance-attributes
-
-    def __init__(self, instrumentation: int, budget: Optional[int] = None, num_workers: int = 1) -> None:
-        super().__init__(instrumentation, budget=budget, num_workers=num_workers)
-        instrumentation = instrumentation.dimension
-        try:
-          instrumentation = instrumentation.dimension
-        except:
-          instrumentation = int(instrumentation)
-        self.instrumentation = instrumentation
-        self.sigma = np.ones(instrumentation)
-        self.mu = instrumentation
-        self.llambda = 4 * instrumentation
-        self.previousBest = None
-        self.secondToLastBest = None
-
-        if num_workers is not None:
-            self.llambda = max(self.llambda, num_workers)
-        self.largeenough = False
-        if num_workers/instrumentation > 8:
-            self.largeenough = True
-        self.current_center = np.zeros(instrumentation)
-        # Evaluated population
-        self.evaluated_population: List[base.ArrayLike] = []
-        self.evaluated_population_sigma: List[float] = []
-        self.evaluated_population_fitness: List[float] = []
-        # Unevaluated population
-        self.unevaluated_population: List[base.ArrayLike] = []
-        self.unevaluated_population_sigma: List[float] = []
-        # Archive
-        self.archive_fitness: List[float] = []
-
-    def _internal_provide_recommendation(self) -> base.ArrayLike:
-        return self.current_bests["optimistic"].x
-
-    def _internal_ask(self) -> base.ArrayLike:
-        # mutated_sigma = self.sigma * np.exp(np.random.normal(0, 1) / np.sqrt(self.instrumentation))
-        mutated_sigma = self.sigma * np.random.normal(0, 1, self.instrumentation)
-        individual = tuple(self.current_center + mutated_sigma)
-        self.unevaluated_population_sigma += [mutated_sigma]
-        self.unevaluated_population += [tuple(individual)]
-        return individual
-
-    def _internal_tell(self, x: base.ArrayLike, value: float) -> None:
-        self.archive_fitness += [value]
-        if (not self.largeenough):
-            if len(self.archive_fitness) >= 5 * self.llambda:
-                first_fifth = [self.archive_fitness[i] for i in range(self.llambda)]
-                last_fifth = [self.archive_fitness[i] for i in range(4*self.llambda, 5*self.llambda)]
-                mean1 = sum(first_fifth) / float(self.llambda)
-                std1 = np.std(first_fifth) / np.sqrt(self.llambda - 1)
-                mean2 = sum(last_fifth) / float(self.llambda)
-                std2 = np.std(last_fifth) / np.sqrt(self.llambda - 1)
-                z = (mean1 - mean2) / (np.sqrt(std1**2 + std2**2))
-                if z < 2.:
-                    self.mu *= 2
-                else:
-                    self.mu = int(self.mu * 0.84)
-                    if self.mu < self.instrumentation:
-                        self.mu = self.instrumentation
-                self.llambda = 4 * self.mu
-                if self.num_workers > 1:
-                    self.llambda = max(self.llambda, self.num_workers)
-                    self.mu = self.llambda // 4
-                self.archive_fitness = []
-        idx = self.unevaluated_population.index(tuple(x))
-        self.evaluated_population += [x]
-        self.evaluated_population_fitness += [value]
-        self.evaluated_population_sigma += [self.unevaluated_population_sigma[idx]]
-        del self.unevaluated_population[idx]
-        del self.unevaluated_population_sigma[idx]
-        if len(self.evaluated_population) >= self.llambda:
-            # Sorting the population.
-            sorted_pop_with_sigma_and_fitness = [(i, s, f) for f, i, s in sorted(
-                zip(self.evaluated_population_fitness, self.evaluated_population, self.evaluated_population_sigma))]
-            self.evaluated_population = [p[0] for p in sorted_pop_with_sigma_and_fitness]
-            self.evaluated_population_sigma = [p[1] for p in sorted_pop_with_sigma_and_fitness]
-            self.evaluated_population_fitness = [p[2] for p in sorted_pop_with_sigma_and_fitness]
-            # Computing the new parent.
-            # EMNA update
-            self.current_center = sum([np.asarray(self.evaluated_population[i]) for i in range(self.mu)]) / self.mu
-            t1 = [(self.evaluated_population[i]-self.current_center)**2 for i in range(self.mu)]
-            self.sigma = np.sqrt(sum(t1)/(self.mu))
-            self.evaluated_population = []
-            self.evaluated_population_sigma = []
-            self.evaluated_population_fitness = []
-
-
-@registry.register
-class EMNA_mm(base.Optimizer):
-    # pylint: disable=too-many-instance-attributes
-
-    def __init__(self, instrumentation: int, budget: Optional[int] = None, num_workers: int = 1) -> None:
-        super().__init__(instrumentation, budget=budget, num_workers=num_workers)
-        try:
-          instrumentation = instrumentation.dimension
-        except:
-          instrumentation = int(instrumentation)
-        self.instrumentation = instrumentation
-        self.sigma = 1
-        self.mu = instrumentation
-        self.llambda = 4 * instrumentation
-        self.previousBest = None
-        self.secondToLastBest = None
-
-        if num_workers is not None:
-            self.llambda = max(self.llambda, num_workers)
-        self.largeenough = False
-        if num_workers/instrumentation > 8:
-            self.largeenough = True
-        self.current_center = np.zeros(instrumentation)
-        # Evaluated population
-        self.evaluated_population: List[base.ArrayLike] = []
-        self.evaluated_population_sigma: List[float] = []
-        self.evaluated_population_fitness: List[float] = []
-        # Unevaluated population
-        self.unevaluated_population: List[base.ArrayLike] = []
-        self.unevaluated_population_sigma: List[float] = []
-
-    def _internal_provide_recommendation(self) -> base.ArrayLike:
-        return self.current_bests["optimistic"].x
-
-    def _internal_ask(self) -> base.ArrayLike:
-        mutated_sigma = self.sigma * np.exp(np.random.normal(0, 1) / np.sqrt(self.instrumentation))
-        individual = tuple(self.current_center + mutated_sigma * np.random.normal(0, 1, self.instrumentation))
-        self.unevaluated_population_sigma += [mutated_sigma]
-        self.unevaluated_population += [tuple(individual)]
-        return individual
-
-    def _internal_tell(self, x: base.ArrayLike, value: float) -> None:
-        idx = self.unevaluated_population.index(tuple(x))
-        self.evaluated_population += [x]
-        self.evaluated_population_fitness += [value]
-        self.evaluated_population_sigma += [self.unevaluated_population_sigma[idx]]
-        del self.unevaluated_population[idx]
-        del self.unevaluated_population_sigma[idx]
-        if len(self.evaluated_population) >= self.llambda:
-            # Sorting the population.
-            sorted_pop_with_sigma_and_fitness = [(i, s, f) for f, i, s in sorted(
-                zip(self.evaluated_population_fitness, self.evaluated_population, self.evaluated_population_sigma))]
-            self.evaluated_population = [p[0] for p in sorted_pop_with_sigma_and_fitness]
-            self.evaluated_population_sigma = [p[1] for p in sorted_pop_with_sigma_and_fitness]
-            self.evaluated_population_fitness = [p[2] for p in sorted_pop_with_sigma_and_fitness]
-            # Computing the new parent.
-            # EMNA update
-            self.current_center = sum([np.asarray(self.evaluated_population[i]) for i in range(self.mu)]) / self.mu
-            t1 = [(self.evaluated_population[i]-self.current_center)**2 for i in range(self.mu)]
-            self.sigma = np.sqrt(sum(t1)/(self.mu))
-            self.evaluated_population = []
-            self.evaluated_population_sigma = []
-            self.evaluated_population_fitness = []
-
-
-@registry.register
-class EMNA_win(base.Optimizer):
-    # pylint: disable=too-many-instance-attributes
-
-    def __init__(self, instrumentation: int, budget: Optional[int] = None, num_workers: int = 1) -> None:
-        super().__init__(instrumentation, budget=budget, num_workers=num_workers)
-        try:
-          instrumentation = instrumentation.dimension
-        except:
-          instrumentation = int(instrumentation)
-        self.instrumentation = instrumentation
-        self.sigma = 1
-        self.mu = instrumentation
-        self.llambda = 4 * instrumentation
-        self.previousBest = None
-        self.secondToLastBest = None
-
-        if num_workers is not None:
-            self.llambda = max(self.llambda, num_workers)
-        self.largeenough = False
-        if num_workers/instrumentation > 8:
-            self.largeenough = True
-        self.current_center = np.zeros(instrumentation)
-        # Evaluated population
-        self.evaluated_population: List[base.ArrayLike] = []
-        self.evaluated_population_sigma: List[float] = []
-        self.evaluated_population_fitness: List[float] = []
-        # Unevaluated population
-        self.unevaluated_population: List[base.ArrayLike] = []
-        self.unevaluated_population_sigma: List[float] = []
-        # Archive
-        self.archive_fitness: List[float] = []
-
-    def _internal_provide_recommendation(self) -> base.ArrayLike:
-        return self.current_bests["optimistic"].x
-
-    def _internal_ask(self) -> base.ArrayLike:
-        mutated_sigma = self.sigma * np.exp(np.random.normal(0, 1) / np.sqrt(self.instrumentation))
-        individual = tuple(self.current_center + mutated_sigma * np.random.normal(0, 1, self.instrumentation))
-        self.unevaluated_population_sigma += [mutated_sigma]
-        self.unevaluated_population += [tuple(individual)]
-        return individual
-
-    def _internal_tell(self, x: base.ArrayLike, value: float) -> None:
-        self.archive_fitness += [value]
-        if (not self.largeenough):
-            if len(self.archive_fitness) >= 5 * self.llambda:
-                first_fifth = [self.archive_fitness[i] for i in range(self.llambda)]
-                last_fifth = [self.archive_fitness[i] for i in range(4*self.llambda, 5*self.llambda)]
-                mean1 = sum(first_fifth) / float(self.llambda)
-                std1 = np.std(first_fifth) / np.sqrt(self.llambda - 1)
-                mean2 = sum(last_fifth) / float(self.llambda)
-                std2 = np.std(last_fifth) / np.sqrt(self.llambda - 1)
-                z = (mean1 - mean2) / (np.sqrt(std1**2 + std2**2))
-                if z < 2.:
-                    self.mu *= 2
-                else:
-                    self.mu = int(self.mu * 0.84)
-                    if self.mu < self.instrumentation:
-                        self.mu = self.instrumentation
-                self.llambda = 4 * self.mu
-                if self.num_workers > 1:
-                    self.llambda = max(self.llambda, self.num_workers)
-                    self.mu = self.llambda // 4
-                self.archive_fitness = []
-        idx = self.unevaluated_population.index(tuple(x))
-        self.evaluated_population += [x]
-        self.evaluated_population_fitness += [value]
-        self.evaluated_population_sigma += [self.unevaluated_population_sigma[idx]]
-        del self.unevaluated_population[idx]
-        del self.unevaluated_population_sigma[idx]
-        if len(self.evaluated_population) >= self.llambda:
-            # Sorting the population.
-            sorted_pop_with_sigma_and_fitness = [(i, s, f) for f, i, s in sorted(
-                zip(self.evaluated_population_fitness, self.evaluated_population, self.evaluated_population_sigma))]
-            self.evaluated_population = [p[0] for p in sorted_pop_with_sigma_and_fitness]
-            self.evaluated_population_sigma = [p[1] for p in sorted_pop_with_sigma_and_fitness]
-            self.evaluated_population_fitness = [p[2] for p in sorted_pop_with_sigma_and_fitness]
-            # Computing the new parent.
-            # EMNA update
-            self.current_center = sum([np.asarray(self.evaluated_population[i]) for i in range(self.mu)]) / self.mu
-            t1 = [(self.evaluated_population[i]-self.current_center)**2 for i in range(self.mu)]
-            self.sigma = np.sqrt(sum(t1)/(self.mu))
-            self.evaluated_population = []
-            self.evaluated_population_sigma = []
-            self.evaluated_population_fitness = []
-
-
-
-@registry.register
-class EMNA_aniso_win(base.Optimizer):
-    # pylint: disable=too-many-instance-attributes
-
-    def __init__(self, instrumentation: int, budget: Optional[int] = None, num_workers: int = 1) -> None:
-        super().__init__(instrumentation, budget=budget, num_workers=num_workers)
-        try:
-          instrumentation = instrumentation.dimension
-        except:
-          instrumentation = int(instrumentation)
-        self.instrumentation = instrumentation
-        self.sigma = np.ones(instrumentation)
-        self.mu = instrumentation
-        self.llambda = 4 * instrumentation
-        self.previousBest = None
-        self.secondToLastBest = None
-
-        if num_workers is not None:
-            self.llambda = max(self.llambda, num_workers)
-        self.largeenough = False
-        if num_workers/instrumentation > 8:
-            self.largeenough = True
-        self.current_center = np.zeros(instrumentation)
-        # Evaluated population
-        self.evaluated_population: List[base.ArrayLike] = []
-        self.evaluated_population_sigma: List[float] = []
-        self.evaluated_population_fitness: List[float] = []
-        # Unevaluated population
-        self.unevaluated_population: List[base.ArrayLike] = []
-        self.unevaluated_population_sigma: List[float] = []
-        # Archive
-        self.archive_fitness: List[float] = []
-
-    def _internal_provide_recommendation(self) -> base.ArrayLike:
-        return self.current_bests["optimistic"].x
-
-    def _internal_ask(self) -> base.ArrayLike:
-        mutated_sigma = self.sigma * np.exp(np.random.normal(0, 1, self.instrumentation) / np.sqrt(self.instrumentation))
-        individual = tuple(self.current_center + mutated_sigma * np.random.normal(0, 1, self.instrumentation))
-        self.unevaluated_population_sigma += [mutated_sigma]
-        self.unevaluated_population += [tuple(individual)]
-        return individual
-
-    def _internal_tell(self, x: base.ArrayLike, value: float) -> None:
-        self.archive_fitness += [value]
-        if (not self.largeenough):
-            if len(self.archive_fitness) >= 5 * self.llambda:
-                first_fifth = [self.archive_fitness[i] for i in range(self.llambda)]
-                last_fifth = [self.archive_fitness[i] for i in range(4*self.llambda, 5*self.llambda)]
-                mean1 = sum(first_fifth) / float(self.llambda)
-                std1 = np.std(first_fifth) / np.sqrt(self.llambda - 1)
-                mean2 = sum(last_fifth) / float(self.llambda)
-                std2 = np.std(last_fifth) / np.sqrt(self.llambda - 1)
-                z = (mean1 - mean2) / (np.sqrt(std1**2 + std2**2))
-                if z < 2.:
-                    self.mu *= 2
-                else:
-                    self.mu = int(self.mu * 0.84)
-                    if self.mu < self.instrumentation:
-                        self.mu = self.instrumentation
-                self.llambda = 4 * self.mu
-                if self.num_workers > 1:
-                    self.llambda = max(self.llambda, self.num_workers)
-                    self.mu = self.llambda // 4
-                self.archive_fitness = []
-        idx = self.unevaluated_population.index(tuple(x))
-        self.evaluated_population += [x]
-        self.evaluated_population_fitness += [value]
-        self.evaluated_population_sigma += [self.unevaluated_population_sigma[idx]]
-        del self.unevaluated_population[idx]
-        del self.unevaluated_population_sigma[idx]
-        if len(self.evaluated_population) >= self.llambda:
-            # Sorting the population.
-            sorted_pop_with_sigma_and_fitness = [(i, s, f) for f, i, s in sorted(
-                zip(self.evaluated_population_fitness, self.evaluated_population, self.evaluated_population_sigma))]
-            self.evaluated_population = [p[0] for p in sorted_pop_with_sigma_and_fitness]
-            self.evaluated_population_sigma = [p[1] for p in sorted_pop_with_sigma_and_fitness]
-            self.evaluated_population_fitness = [p[2] for p in sorted_pop_with_sigma_and_fitness]
-            # Computing the new parent.
-            # EMNA update
-            self.current_center = sum([np.asarray(self.evaluated_population[i]) for i in range(self.mu)]) / self.mu
-            t1 = [(self.evaluated_population[i]-self.current_center)**2 for i in range(self.mu)]
-            self.sigma = np.sqrt(sum(t1)/(self.mu))
-            self.evaluated_population = []
-            self.evaluated_population_sigma = []
-            self.evaluated_population_fitness = []
-
-@registry.register
-class EMNA_iso(base.Optimizer):
-    # pylint: disable=too-many-instance-attributes
-
-    def __init__(self, instrumentation: int, budget: Optional[int] = None, num_workers: int = 1) -> None:
-        super().__init__(instrumentation, budget=budget, num_workers=num_workers)
-        try:
-          instrumentation = instrumentation.dimension
-        except:
-          instrumentation = int(instrumentation)
-        self.instrumentation = instrumentation
-        self.sigma = 1
-        self.mu = instrumentation
-        self.llambda = 4 * instrumentation
-        self.previousBest = None
-        self.secondToLastBest = None
-
-        if num_workers is not None:
-            self.llambda = max(self.llambda, num_workers)
-        self.largeenough = False
-        if num_workers/instrumentation > 8:
-            self.largeenough = True
-        self.current_center = np.zeros(instrumentation)
-        # Evaluated population
-        self.evaluated_population: List[base.ArrayLike] = []
-        self.evaluated_population_sigma: List[float] = []
-        self.evaluated_population_fitness: List[float] = []
-        # Unevaluated population
-        self.unevaluated_population: List[base.ArrayLike] = []
-        self.unevaluated_population_sigma: List[float] = []
-
-    def _internal_provide_recommendation(self) -> base.ArrayLike:
-        return self.current_bests["optimistic"].x
-
-    def _internal_ask(self) -> base.ArrayLike:
-        mutated_sigma = self.sigma
-        individual = tuple(self.current_center + mutated_sigma * np.random.normal(0, 1, self.instrumentation))
-        self.unevaluated_population_sigma += [mutated_sigma]
-        self.unevaluated_population += [tuple(individual)]
-        return individual
-
-    def _internal_tell(self, x: base.ArrayLike, value: float) -> None:
-        idx = self.unevaluated_population.index(tuple(x))
-        self.evaluated_population += [x]
-        self.evaluated_population_fitness += [value]
-        self.evaluated_population_sigma += [self.unevaluated_population_sigma[idx]]
-        del self.unevaluated_population[idx]
-        del self.unevaluated_population_sigma[idx]
-        if len(self.evaluated_population) >= self.llambda:
-            # Sorting the population.
-            sorted_pop_with_sigma_and_fitness = [(i, s, f) for f, i, s in sorted(
-                zip(self.evaluated_population_fitness, self.evaluated_population, self.evaluated_population_sigma))]
-            self.evaluated_population = [p[0] for p in sorted_pop_with_sigma_and_fitness]
-            self.evaluated_population_sigma = [p[1] for p in sorted_pop_with_sigma_and_fitness]
-            self.evaluated_population_fitness = [p[2] for p in sorted_pop_with_sigma_and_fitness]
-            # Computing the new parent.
-            # EMNA update
-            self.current_center = sum([np.asarray(self.evaluated_population[i]) for i in range(self.mu)]) / self.mu
-            t1 = [(self.evaluated_population[i]-self.current_center)**2 for i in range(self.mu)]
-            self.sigma = np.sqrt(sum(t1)/(self.mu))
-            self.evaluated_population = []
-            self.evaluated_population_sigma = []
-            self.evaluated_population_fitness = []
-__all__ = list(registry.keys())
-=======
 class PBIL(base.Optimizer):
     """
     Implementation of the discrete algorithm PBIL
@@ -1809,4 +1280,3 @@
 
 
 __all__ = list(registry.keys())
->>>>>>> f6c3eed4
