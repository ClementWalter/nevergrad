--- conflicted
+++ resolved
@@ -193,12 +193,10 @@
 
 
 class _CMA(base.Optimizer):
-<<<<<<< HEAD
-    def __init__(self, instrumentation: Parameter, budget: Optional[int] = None, num_workers: int = 1) -> None:
-=======
+
     one_shot = True
-    def __init__(self, instrumentation: Union[int, Instrumentation], budget: Optional[int] = None, num_workers: int = 1) -> None:
->>>>>>> 4256956c
+
+    def __init__(self, instrumentation: Parameter, budget: Optional[int] = None, num_workers: int = 1) -> None:
         super().__init__(instrumentation, budget=budget, num_workers=num_workers)
         self._parameters = ParametrizedCMA()
         self._es: Optional[cma.CMAEvolutionStrategy] = None
