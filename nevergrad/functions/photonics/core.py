--- conflicted
+++ resolved
@@ -125,14 +125,8 @@
         self._func = inst.CommandFunction(["octave-cli", "--no-gui", "--no-history", "--norc", "--quiet", "--no-window-system", path.name],
                                           cwd=path.parent, verbose=False,
                                           env=dict(os.environ, OMP_NUM_THREADS="1", OPENBLAS_NUM_THREADS="1"))
-<<<<<<< HEAD
-        super().__init__(self._compute)
-        instru = _make_instrumentation(name=name, dimension=dimension, transform=transform)
-        self.instrumentation = instru
-=======
         super().__init__(self._compute, _make_instrumentation(name=name, dimension=dimension, transform=transform))
         self.register_initialization(name=name, dimension=dimension, transform=transform)
->>>>>>> b69b2bb8
         self._descriptors.update(name=name)
 
     def _compute(self, *x: np.ndarray) -> float:
