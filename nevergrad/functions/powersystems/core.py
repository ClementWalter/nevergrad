# Copyright (c) Facebook, Inc. and its affiliates. All Rights Reserved.
#
# This source code is licensed under the MIT license found in the
# LICENSE file in the root directory of this source tree.
#
# This code is based on a code and ideas by Emmanuel Centeno and Antoine Moreau,
# University Clermont Auvergne, CNRS, SIGMA Clermont, Institut Pascal

import copy
from math import sqrt, tan, pi
from typing import Any
from typing import List
import numpy as np
from nevergrad.common.typetools import ArrayLike
from ... import instrumentation as inst
from ...instrumentation.core import Variable
from ...instrumentation.multivariables import Instrumentation
pi = np.pi


class Agent():
    """An agent has an input size, an output size, a number of layers, a width of its internal layers 
    (a.k.a number of neurons per hidden layer)."""

    def __init__(self, input_size: int, output_size: int, layers: int=3, layer_width: int=14):
        assert(layers >= 2)
        self.input_size = input_size
        self.output_size = output_size
        self.layers: List[Any] = []
        self.layers += [np.random.rand(input_size, layer_width)]
        for i in range(layers-2):
            self.layers += [np.random.rand(layer_width, layer_width)]
        self.layers += [np.random.rand(layer_width, output_size)]
        assert len(self.layers) == layers

    def GetParamNumbers(self):
        return sum([np.prod(l.shape) for l in self.layers])

    def SetParams(self, ww):
        w = [w for w in ww]
        assert(len(w) == self.GetParamNumbers())
        for l in self.layers:
            s = np.prod(l.shape)
            l = np.reshape(np.array(w[:s]), l.shape)
            w = w[s:]

    def GetOutput(self, inp):
        output = np.array(inp).reshape(1, len(inp))
        for l in [self.layers[i] for i in range(len(self.layers) - 1)]:
            output = np.tanh(np.matmul(output, l))
        return np.matmul(output, self.layers[-1])


# Real life is more complicated! This is a very simple model.
class PowerSystem(inst.InstrumentedFunction):
    """
    Parameters
    ----------
    nint intaum_stocks: number of stocks to be managed
    depth: number of layers in the neural networks
    width: number of neurons per hidden layer
    """

<<<<<<< HEAD
    def get_num_vars(self) -> List[Any]:
        return [m.GetParamNumbers() for m in self.dam_managers]

    def _simulate_power_system(self, input_x: np.ndarray) -> float:
=======
    def _simulate_power_system(self, x: np.ndarray):
>>>>>>> dec5391d
        dam_managers = self.dam_managers
        for a in dam_managers:
            assert(len(x) >= a.GetParamNumbers())
            a.SetParams(np.array(x[:a.GetParamNumbers()]))
            x = x[a.GetParamNumbers():]
        assert(len(x) == 0)
        N = int(self.N)
        # Assume empty initial stocks.
        stocks = [0.] * N   
        # Nonsense delays.
        delay = [np.cos(i) for i in range(N)]
        cost = 0.
        # Loop on time steps.
        consumption = 0.
        hydro_prod_per_time_step: List[float] = []
        consumption_per_time_step: List[float] = []
        for t in range(int(365*24*self.number_of_years)):
    
            # Rain
            for i in range(N):
                stocks[i] += 0.5*(1.+np.cos(2*pi*t/(24*365) + delay[i])) * np.random.rand()
            # Consumption model.
            base_consumption = (self.constant_to_year_ratio*self.year_to_day_ratio 
                    +0.5*self.year_to_day_ratio*(1.+np.cos(2*pi*t/(24*365))) + 0.5*(1.+np.cos(2*pi*t/24)))
            if t == 0:
                consumption = base_consumption
            else:
                consumption = max(0., consumption + self.consumption_noise*(np.random.rand()-.5) + self.back_to_normal * (base_consumption - consumption))
            consumption_per_time_step += [consumption]
            # Water usage.
            needed = consumption
    
            # Setting inputs for all agents.
            base_x = [np.cos(2*pi*t/24.), np.sin(2*pi*t/24.), np.cos(2*pi*t/(365*24)), np.sin(2*pi*t/(365*24)), needed, self.average_consumption, self.year_to_day_ratio, self.constant_to_year_ratio, self.back_to_normal, self.consumption_noise]
            x = list(base_x + self.thermal_power_capacity + self.thermal_power_prices + stocks)
    
            # Prices as a decomposition tool!
            price: List[float] = [a.GetOutput(np.array(x))[0][0] for a in dam_managers]
            volume: List[float] = [s for s in stocks]
            dam_index: List[int] = list(range(len(price)))
            price += self.thermal_power_prices
            volume += self.thermal_power_capacity
            dam_index += [-1] * len(price)
            
            assert(len(price) == N + self.num_thermal_plants)
            hydro_prod: List[float] = [0.] * N
            order = sorted(range(len(price)), key=lambda x: price[x])
            price = [price[i] for i in order]
            volume = [volume[i] for i in order]
            dam_index = [dam_index[i] for i in order]
            for i in range(len(price)):
                if needed == 0:
                    break
                production = min(volume[i], needed)
                if dam_index[i] >= 0:
                    hydro_prod[dam_index[i]] += production
                    stocks[dam_index[i]] -= production
                    assert(stocks[dam_index[i]] >= -1e-7)
                else:
                    cost += production * price[i]
                needed -= production
            # Cost in case of failures -- this is
            # harming industries and hospitals.
            cost += 500. * needed
            hydro_prod_per_time_step += hydro_prod
        return cost  # Other data of interest: , hydro_prod, hydro_prod_per_time_step, consumption_per_time_step

    def __init__(self, num_stocks: int = 13, depth: int = 3, width: int = 3) -> None:
        # Number of stocks (dams).
        self.N = num_stocks
        N = self.N
        # Parameters describing the problem.
        self.year_to_day_ratio = 2.  # Ratio between variation of consumption in the year and variation of consumption in the day
        self.constant_to_year_ratio = 1.
        self.back_to_normal = 0.5  # How much of the gap with normal is cancelled at each iteration.
        self.consumption_noise = 0.1
        self.num_thermal_plants = 7
        self.number_of_years = 1
        
        self.average_consumption = self.constant_to_year_ratio * self.year_to_day_ratio
        self.thermal_power_capacity = self.average_consumption * np.random.rand(self.num_thermal_plants)
        self.thermal_power_prices = list(np.random.rand(num_thermal_plants)
        dam_managers: List[Any] = []
        for i in range(N):
            dam_managers += [Agent(10 + N + 2*self.num_thermal_plants, depth, width)]
        the_dimension = sum([a.GetParamNumbers() for a in dam_managers])
        self.dam_managers = dam_managers
        super().__init__(self._simulate_power_system, Instrumentation(inst.var.Array(the_dimension)))
        self._descriptors.update(num_stocks=num_stocks, depth=depth, width=width)
<|MERGE_RESOLUTION|>--- conflicted
+++ resolved
@@ -61,14 +61,10 @@
     width: number of neurons per hidden layer
     """
 
-<<<<<<< HEAD
     def get_num_vars(self) -> List[Any]:
         return [m.GetParamNumbers() for m in self.dam_managers]
 
-    def _simulate_power_system(self, input_x: np.ndarray) -> float:
-=======
-    def _simulate_power_system(self, x: np.ndarray):
->>>>>>> dec5391d
+    def _simulate_power_system(self, x: np.ndarray) -> float:
         dam_managers = self.dam_managers
         for a in dam_managers:
             assert(len(x) >= a.GetParamNumbers())
