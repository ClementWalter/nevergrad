--- conflicted
+++ resolved
@@ -128,19 +128,16 @@
     if isinstance(param, par.Array):
         for name in ("integer", "exponent", "bounds", "bound_transform", "full_range_sampling"):
             assert getattr(param, name) == getattr(child, name)
-<<<<<<< HEAD
+    # sampling
+    samp_param = param.sample()
+    print(samp_param.heritage, param.heritage)
+    assert samp_param.uid == samp_param.heritage["lineage"]
     # set descriptor
     assert param.descriptors.deterministic_function
     param.descriptors.deterministic_function = False
     assert not param.descriptors.deterministic_function
     descr_child = param.spawn_child()
     assert not descr_child.descriptors.deterministic_function
-=======
-    # sampling
-    samp_param = param.sample()
-    print(samp_param.heritage, param.heritage)
-    assert samp_param.uid == samp_param.heritage["lineage"]
->>>>>>> 83539ceb
 
 
 def check_parameter_freezable(param: par.Parameter) -> None:
