--- conflicted
+++ resolved
@@ -147,13 +147,7 @@
         self._index = index
         # force new probabilities
         out = discretization.inverse_softmax_discretization(self.index, len(self))
-<<<<<<< HEAD
-        print(self.choices)
-        print(out, len(self))
-        self.weights.set_std_data(out, deterministic=True)
-=======
         self.weights.set_standardized_data(out, deterministic=True)
->>>>>>> 1cd17564
         return index
 
     def _draw(self, deterministic: bool = True) -> None:
