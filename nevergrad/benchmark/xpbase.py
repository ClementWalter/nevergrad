# Copyright (c) Facebook, Inc. and its affiliates. All Rights Reserved.
#
# This source code is licensed under the MIT license found in the
# LICENSE file in the root directory of this source tree.

import sys
import time
import random
import warnings
import traceback
from typing import Dict, Union, Any, Optional, Iterator, Type, Callable
import numpy as np
from ..common import decorators
from .. import instrumentation as instru
<<<<<<< HEAD
from ..functions import utils as futils
from ..functions import ArtificialFunction
from ..functions.rl.agents import torch  # force torch trick
from ..optimization import base
=======
from ..functions.rl.agents import torch  # import includes pytorch fix
from ..functions import base as fbase
from ..optimization import base as obase
>>>>>>> b69b2bb8
from ..optimization.optimizerlib import registry as optimizer_registry  # import from optimizerlib so as to fill it
from . import execution

registry = decorators.Registry[Callable[..., Iterator['Experiment']]]()


class OptimizerSettings:
    """Handle for optimizer settings (name, num_workers etc)
    Optimizers can be instantiated through this class, providing the optimization space dimension.

    Note
    ----
    Eventually, this class should be moved to be directly used for defining experiments.
    """

    def __init__(self, optimizer: Union[str, obase.OptimizerFamily], budget: int, num_workers: int = 1, batch_mode: bool = True) -> None:
        self._setting_names = [x for x in locals() if x != "self"]
        if isinstance(optimizer, str):
            assert optimizer in optimizer_registry, f"{optimizer} is not registered"
        self.optimizer = optimizer
        self.budget = budget
        self.num_workers = num_workers
        self.executor = execution.MockedTimedExecutor(batch_mode)

    @property
    def name(self) -> str:
        return self.optimizer if isinstance(self.optimizer, str) else repr(self.optimizer)

    @property
    def batch_mode(self) -> bool:
        return self.executor.batch_mode

    def __repr__(self) -> str:
        return f"Experiment: {self.name}<budget={self.budget}, num_workers={self.num_workers}, batch_mode={self.batch_mode}>"

    def _get_factory(self) -> Union[Type[obase.Optimizer], obase.OptimizerFamily]:
        return optimizer_registry[self.optimizer] if isinstance(self.optimizer, str) else self.optimizer

    @property
    def is_incoherent(self) -> bool:
        """Flags settings which are known to be impossible to process.
        Currently, this means we flag:
        - no_parallelization optimizers for num_workers > 1
        """
        # flag no_parallelization when num_workers greater than 1
        return self._get_factory().no_parallelization and bool(self.num_workers > 1)

    def instantiate(self, instrumentation: instru.Instrumentation) -> obase.Optimizer:
        """Instantiate an optimizer, providing the optimization space dimension
        """
        return self._get_factory()(instrumentation=instrumentation, budget=self.budget, num_workers=self.num_workers)

    def get_description(self) -> Dict[str, Any]:
        """Returns a dictionary describing the optimizer settings
        """
        descr = {x: getattr(self, x) for x in self._setting_names if x != "optimizer"}
        descr["optimizer_name"] = self.name
        return descr

    def __eq__(self, other: Any) -> bool:
        if isinstance(other, self.__class__):
            return all(getattr(self, attr) == getattr(other, attr) for attr in self._setting_names)
        return False


def create_seed_generator(seed: Optional[int]) -> Iterator[Optional[int]]:
    """Create a stream of seeds, independent from the standard random stream.
    This is designed to be used in experiment plans generators, fore reproducibility.

    Parameter
    ---------
    seed: int or None
        the initial seed

    Yields
    ------
    int or None
        potential new seeds, or None if the initial seed was None
    """
    generator = None if seed is None else np.random.RandomState(seed=seed)
    while True:
        yield None if generator is None else generator.randint(2**32, dtype=np.uint32)


class Experiment:
    """Specifies an experiment which can be run in benchmarks.

    Parameters
    ----------
    function: ExperimentFunction
        the function to run the experiment on. It must inherit from ExperimentFunction to implement
        necessary functionalities (parametrization, descriptors, evaluation_function, pseudotime etc)

    Note
    ----
    - "run" method catches error but forwards stderr so that errors are not completely hidden
    - "run" method outputs the description of the experiment, which is a set of figures/names from the functions
    settings (dimension, etc...), the optimization settings (budget, etc...) and the results (loss, etc...)
    """

    # pylint: disable=too-many-arguments
    def __init__(self, function: fbase.ExperimentFunction,
                 optimizer: Union[str, obase.OptimizerFamily], budget: int, num_workers: int = 1,
                 batch_mode: bool = True, seed: Optional[int] = None,
                 ) -> None:
<<<<<<< HEAD
        assert isinstance(function, instru.InstrumentedFunction), ("All experiment functions should derive from InstrumentedFunction")
        assert function.dimension, "Nothing to optimize"
        self.function = function
        # Conjecture on the noise level.
        if isinstance(self.function, ArtificialFunction) and self.function._parameters.get("noise_level", 0) > 0:
            self.function.instrumentation.descriptors.deterministic_function = False
        self.seed = seed  # depending on the inner workings of the function, the experiment may not be repeatable
        self.optimsettings = OptimizerSettings(optimizer=optimizer, num_workers=num_workers, budget=budget, batch_mode=batch_mode)
        self.result = {"loss": np.nan, "elapsed_budget": np.nan, "elapsed_time": np.nan, "error": ""}
        self.recommendation: Optional[base.Candidate] = None
        self._optimizer: Optional[base.Optimizer] = None  # to be able to restore stopped/checkpointed optimizer
=======
        assert isinstance(function, fbase.ExperimentFunction), ("All experiment functions should "
                                                                "derive from ng.functions.ExperimentFunction")
        self.function = function
        # Conjecture on the noise level.
        self.seed = seed  # depending on the inner workings of the function, the experiment may not be repeatable
        self.optimsettings = OptimizerSettings(optimizer=optimizer, num_workers=num_workers, budget=budget, batch_mode=batch_mode)
        self.result = {"loss": np.nan, "elapsed_budget": np.nan, "elapsed_time": np.nan, "error": ""}
        self.recommendation: Optional[obase.Candidate] = None
        self._optimizer: Optional[obase.Optimizer] = None  # to be able to restore stopped/checkpointed optimizer
        self._cheap_constraint_checker = cheap_constraint_checker
>>>>>>> b69b2bb8

    def __repr__(self) -> str:
        return f"Experiment: {self.optimsettings} (dim={self.function.dimension}) on {self.function}"

    @property
    def is_incoherent(self) -> bool:
        """Flags settings which are known to be impossible to process.
        Currently, this means we flag:
        - no_parallelization optimizers for num_workers > 1
        """
        return self.optimsettings.is_incoherent

    def run(self) -> Dict[str, Any]:
        """Run an experiment with the provided settings

        Returns
        -------
        dict
            A dict containing all the information about the experiments (optimizer/function settings + results)

        Note
        ----
        This function catches error (but forwards stderr). It fills up the "error" ("" if no error, else the error name),
        "loss", "elapsed_time" and "elapsed_budget" of the experiment.
        """
        try:
            self._run_with_error()
        except fbase.ExperimentFunctionCopyError as c_e:
            raise c_e
        except Exception as e:  # pylint: disable=broad-except
            # print the case and the traceback
            self.result["error"] = e.__class__.__name__
            print(f"Error when applying {self}:", file=sys.stderr)
            traceback.print_exc()
            print("\n", file=sys.stderr)
        return self.get_description()

    def _log_results(self, pfunc: fbase.ExperimentFunction, t0: float, num_calls: int) -> None:
        """Internal method for logging results before handling the error
        """
        self.result["elapsed_time"] = time.time() - t0
        self.result["pseudotime"] = self.optimsettings.executor.time
        # make a final evaluation with oracle (no noise, but function may still be stochastic)
        assert self.recommendation is not None
        reco = self.recommendation
        self.result["loss"] = pfunc.evaluation_function(*reco.args, **reco.kwargs)  # ExperimentFunction directly override this if need be
        self.result["elapsed_budget"] = num_calls
        if num_calls > self.optimsettings.budget:
            raise RuntimeError(f"Too much elapsed budget {num_calls} for {self.optimsettings.name} on {self.function}")

    def _run_with_error(self, callbacks: Optional[Dict[str, obase._OptimCallBack]] = None) -> None:
        """Run an experiment with the provided artificial function and optimizer

        Parameter
        ---------
        callbacks: dict
            a dictionary of callbacks to register on the optimizer with key "ask" and/or "tell" (see base Optimizer class).
            This is only for easier debugging.
        """
        if self.seed is not None and self._optimizer is None:
            # Note: when resuming a job (if optimizer is not None), seeding is pointless (reproducibility is lost)
            np.random.seed(self.seed)  # seeds both functions and instrumentation (for which random state init is lazy)
            random.seed(self.seed)
            torch.manual_seed(self.seed)  # type: ignore
        pfunc = self.function.copy()
        instrumentation = pfunc.parametrization
        # optimizer instantiation can be slow and is done only here to make xp iterators very fast
        if self._optimizer is None:
            self._optimizer = self.optimsettings.instantiate(instrumentation=instrumentation)
        if callbacks is not None:
            for name, func in callbacks.items():
                self._optimizer.register_callback(name, func)
        assert self._optimizer.budget is not None, "A budget must be provided"
        t0 = time.time()
        executor = self.optimsettings.executor
        with warnings.catch_warnings():
            warnings.filterwarnings("ignore", category=obase.InefficientSettingsWarning)  # benchmark do not need to be efficient
            try:
                # call the actual Optimizer.minimize method because overloaded versions could alter the worklflow
                # and provide unfair comparisons  (especially for parallelized settings)
                self.recommendation = obase.Optimizer.minimize(
                    self._optimizer,
                    pfunc,
                    batch_mode=executor.batch_mode,
                    executor=executor
                )
            except Exception as e:  # pylint: disable=broad-except
                self.recommendation = self._optimizer.provide_recommendation()  # get the recommendation anyway
                self._log_results(pfunc, t0, self._optimizer.num_ask)
                raise e
        self._log_results(pfunc, t0, self._optimizer.num_ask)

    def get_description(self) -> Dict[str, Union[str, float, bool]]:
        """Return the description of the experiment, as a dict.
        "run" must be called beforehand in order to have non-nan values for the loss.
        """
        summary = dict(self.result, seed=-1 if self.seed is None else self.seed)
        summary.update(self.function.descriptors)
        summary.update(self.optimsettings.get_description())
        return summary

    def __eq__(self, other: Any) -> bool:
        if not isinstance(other, Experiment):
            return False
        same_seed = other.seed is None if self.seed is None else other.seed == self.seed
        return same_seed and self.function.equivalent_to(other.function) and self.optimsettings == other.optimsettings<|MERGE_RESOLUTION|>--- conflicted
+++ resolved
@@ -12,16 +12,9 @@
 import numpy as np
 from ..common import decorators
 from .. import instrumentation as instru
-<<<<<<< HEAD
-from ..functions import utils as futils
-from ..functions import ArtificialFunction
 from ..functions.rl.agents import torch  # force torch trick
-from ..optimization import base
-=======
-from ..functions.rl.agents import torch  # import includes pytorch fix
 from ..functions import base as fbase
 from ..optimization import base as obase
->>>>>>> b69b2bb8
 from ..optimization.optimizerlib import registry as optimizer_registry  # import from optimizerlib so as to fill it
 from . import execution
 
@@ -127,30 +120,14 @@
                  optimizer: Union[str, obase.OptimizerFamily], budget: int, num_workers: int = 1,
                  batch_mode: bool = True, seed: Optional[int] = None,
                  ) -> None:
-<<<<<<< HEAD
-        assert isinstance(function, instru.InstrumentedFunction), ("All experiment functions should derive from InstrumentedFunction")
+        assert isinstance(function, fbase.ExperimentFunction), ("All experiment functions should "
+                                                                "derive from ng.functions.ExperimentFunction")
         assert function.dimension, "Nothing to optimize"
         self.function = function
-        # Conjecture on the noise level.
-        if isinstance(self.function, ArtificialFunction) and self.function._parameters.get("noise_level", 0) > 0:
-            self.function.instrumentation.descriptors.deterministic_function = False
         self.seed = seed  # depending on the inner workings of the function, the experiment may not be repeatable
         self.optimsettings = OptimizerSettings(optimizer=optimizer, num_workers=num_workers, budget=budget, batch_mode=batch_mode)
-        self.result = {"loss": np.nan, "elapsed_budget": np.nan, "elapsed_time": np.nan, "error": ""}
-        self.recommendation: Optional[base.Candidate] = None
-        self._optimizer: Optional[base.Optimizer] = None  # to be able to restore stopped/checkpointed optimizer
-=======
-        assert isinstance(function, fbase.ExperimentFunction), ("All experiment functions should "
-                                                                "derive from ng.functions.ExperimentFunction")
-        self.function = function
-        # Conjecture on the noise level.
-        self.seed = seed  # depending on the inner workings of the function, the experiment may not be repeatable
-        self.optimsettings = OptimizerSettings(optimizer=optimizer, num_workers=num_workers, budget=budget, batch_mode=batch_mode)
-        self.result = {"loss": np.nan, "elapsed_budget": np.nan, "elapsed_time": np.nan, "error": ""}
         self.recommendation: Optional[obase.Candidate] = None
         self._optimizer: Optional[obase.Optimizer] = None  # to be able to restore stopped/checkpointed optimizer
-        self._cheap_constraint_checker = cheap_constraint_checker
->>>>>>> b69b2bb8
 
     def __repr__(self) -> str:
         return f"Experiment: {self.optimsettings} (dim={self.function.dimension}) on {self.function}"
