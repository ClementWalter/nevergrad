# Copyright (c) Facebook, Inc. and its affiliates. All Rights Reserved.
#
# This source code is licensed under the MIT license found in the
# LICENSE file in the root directory of this source tree.

import os
import argparse
import itertools
import re
from pathlib import Path
from typing import Iterator, List, Optional, Any, Dict, Tuple, NamedTuple
import numpy as np
import pandas as pd
from matplotlib import pyplot as plt
from matplotlib.legend import Legend
from matplotlib import cm
from ..common import tools
from ..common.typetools import PathLike
from .exporttable import export_table

# pylint: disable=too-many-locals


_DPI = 100


# %% Basic tools


def _make_style_generator() -> Iterator[str]:
    lines = itertools.cycle(["-", "--", ":", "-."])  # 4
    markers = itertools.cycle("ov^<>8sp*hHDd")  # 13
    colors = itertools.cycle("bgrcmyk")  # 7
    return (l + m + c for l, m, c in zip(lines, markers, colors))


class NameStyle(Dict[str, Any]):
    """Provides a style for each name, and keeps to it
    """

    def __init__(self) -> None:
        super().__init__()
        self._gen = _make_style_generator()

    def __getitem__(self, name: str) -> Any:
        if name not in self:
            super().__setitem__(name, next(self._gen))
        return super().__getitem__(name)


def _make_winners_df(df: pd.DataFrame, all_optimizers: List[str]) -> tools.Selector:
    """Finds mean loss over all runs for each of the optimizers, and creates a matrix
    winner_ij = 1 if opt_i is better (lower loss) then opt_j (and .5 for ties)
    """
    if not isinstance(df, tools.Selector):
        df = tools.Selector(df)
    all_optim_set = set(all_optimizers)
    assert all(x in all_optim_set for x in df.unique("optimizer_name"))
    assert all(x in df.columns for x in ["optimizer_name", "loss"])
    winners = tools.Selector(index=all_optimizers, columns=all_optimizers, data=0.0)
    grouped = df.loc[:, ["optimizer_name", "loss"]].groupby(["optimizer_name"]).mean()
    df_optimizers = list(grouped.index)
    values = np.array(grouped)
    diffs = values - values.T
    # loss_ij = 1 means opt_i beats opt_j once (beating means getting a lower loss/regret)
    winners.loc[df_optimizers, df_optimizers] = (diffs < 0) + 0.5 * (diffs == 0)
    return winners


def _make_sorted_winrates_df(victories: pd.DataFrame) -> pd.DataFrame:
    """Converts a dataframe counting number of victories into a sorted
    winrate dataframe. The algorithm which performs better than all other
    algorithms comes first.
    """
    assert all(x == y for x, y in zip(victories.index, victories.columns))
    winrates = victories / (victories + victories.T)
    # mean_win = winrates.quantile(.05, axis=1).sort_values(ascending=False)
    mean_win = winrates.mean(axis=1).sort_values(ascending=False)
    return winrates.loc[mean_win.index, mean_win.index]


# %% plotting functions


def remove_errors(df: pd.DataFrame) -> tools.Selector:
    df = tools.Selector(df)
    if "error" not in df.columns:  # backward compatibility
        return df  # type: ignore
    # errors with no recommendation
    errordf = df.select(error=lambda x: isinstance(x, str) and x, loss=np.isnan)
    for row in errordf.itertuples():
        print(f'Removing "{row.optimizer_name}" with dimension {row.dimension}: got error "{row.error}".')
    # error with recoreded recommendation
    handlederrordf = df.select(error=lambda x: isinstance(x, str) and x, loss=lambda x: not np.isnan(x))
    for row in handlederrordf.itertuples():
        print(
            f'Keeping non-optimal recommendation of "{row.optimizer_name}" ' f'with dimension {row.dimension} which raised "{row.error}".'
        )
    err_inds = set(errordf.index)
    output = df.loc[[i for i in df.index if i not in err_inds], [c for c in df.columns if c != "error"]]
    assert not output.loc[:, "loss"].isnull().values.any(), "Some nan values remain while there should not be any!"
    output = tools.Selector(output.reset_index(drop=True))
    return output  # type: ignore


def create_plots(df: pd.DataFrame, output_folder: PathLike, max_combsize: int = 1, xpaxis: str = "budget", competencemaps: bool=False) -> None:
    """Saves all representing plots to the provided folder

    Parameters
    ----------
    df: pd.DataFrame
        the experiment data
    output_folder: PathLike
        path of the folder where the plots should be saved
    max_combsize: int
        maximum number of parameters to fix (combinations) when creating experiment plots
    xpaxis: str
        x-axis for xp plots (either budget or pseudotime)
    """
    assert xpaxis in ["budget", "pseudotime"]
    df = remove_errors(df)
    df.loc[:, "loss"] = pd.to_numeric(df.loc[:, "loss"])
    df = tools.Selector(df.fillna("N-A"))  # remove NaN in non score values
    assert not any("Unnamed: " in x for x in df.columns), f"Remove the unnamed index column:  {df.columns}"
    assert "error " not in df.columns, f"Remove error rows before plotting"
    required = {"optimizer_name", "budget", "loss", "elapsed_time", "elapsed_budget"}
    missing = required - set(df.columns)
    assert not missing, f"Missing fields: {missing}"
    output_folder = Path(output_folder)
    os.makedirs(output_folder, exist_ok=True)
    # check which descriptors do vary
    descriptors = sorted(set(df.columns) - (required | {"seed", "pseudotime"}))  # all other columns are descriptors
    to_drop = [x for x in descriptors if len(df.unique(x)) == 1]
    df = tools.Selector(df.loc[:, [x for x in df.columns if x not in to_drop]])
    descriptors = sorted(set(df.columns) - (required | {"seed", "pseudotime"}))  # now those should be actual interesting descriptors
    print(f"Descriptors: {descriptors}")
    print("# Fight plots")
    #
    # fight plot
    # choice of the combination variables to fix
    fight_descriptors = descriptors + ["budget"]  # budget can be used as a descriptor for fight plots
    combinable = [x for x in fight_descriptors if len(df.unique(x)) > 1]  # should be all now
    num_rows = 6
<<<<<<< HEAD

    # For the competence map case we just consider pairs of attributes, hence 2.
    # A competence map shows for each value of each of two attributes which algorithm was best.
    if competencemaps:
        print("\n# Focusing on competence maps.")
    for orders in range(max_combsize + 1) if not competencemaps else [2]:
        print("\nOrder ", orders)
        # "fixed" is a list of $orders parameters that will be fixed.
        # Competence maps are 2-dimensional by nature so we consider orders 2 only for that case.
        for fixed in list(itertools.chain.from_iterable(itertools.combinations(combinable, order) for order in [orders])):
            if orders == 2 and competencemaps:  # With order 2 we can create a competence map.
                try:  # Let us try if data are adapted to competence maps.
                # This is not always the case, as some attribute1/value1 + attribute2/value2 might be empty
                # (typically when attribute1 and attribute2 are correlated).
                    xindices = sorted(set([c[0] for c in df.unique(fixed)]))
                    yindices = sorted(set([c[1] for c in df.unique(fixed)]))
                    best_algo = []  # type: List[List[str]]
                    for _ in range(len(xindices)):
                        best_algo += [[]]
                    for i in range(len(xindices)):
                        for _ in range(len(yindices)):
                            best_algo[i] += ["none"]
                except:
                    pass
                
            for case in df.unique(fixed) if len(fixed) > 0 else [()]:
                print("\n# new case #", fixed, case)
                casedf = df.select(**dict(zip(fixed, case)))
                data_df = FightPlotter.winrates_from_selection(casedf, fight_descriptors, num_rows=num_rows)
                fplotter = FightPlotter(data_df)
                # Competence maps: we find out the best algorithm for each attribute1=valuei/attribute2=valuej.
                if orders == 2 and competencemaps:
                    try:  # This might be competence maps -- we can store the best algo, if that exists.
                        best_algo[xindices.index(case[0])][yindices.index(case[1])] = fplotter.winrates.index[0]
                    except:
                        pass
                # save
                if not competencemaps:  # When we plot competence maps, we plot only competence maps.
                    name = "fight_" + ",".join("{}{}".format(x, y) for x, y in zip(fixed, case)) + ".png"
                    name = "fight_all.png" if name == "fight_.png" else name
                    fplotter.save(str(output_folder / name), dpi=_DPI)
    
            if orders == 2 and competencemaps:  # With order 2 we can create a competence map.
                try:
                    print("# Competence map")
                    name = "competencemap_" + ",".join("{}".format(x) for x in fixed) + ".tex"
    
                    export_table(str(output_folder  / name), xindices, yindices, best_algo)
                    print("Competence map data:", fixed, case, best_algo)
                except:
                    pass
=======
    for fixed in list(itertools.chain.from_iterable(itertools.combinations(combinable, order) for order in range(max_combsize + 1))):
        # choice of the cases with values for the fixed variables
        for case in df.unique(fixed) if fixed else [()]:
            print("\n# new case #", fixed, case)
            casedf = df.select(**dict(zip(fixed, case)))
            assert (len(casedf) == len(df)) != bool(case), "The full data should be used iff when notheing is fixed"  # safeguard
            data_df = FightPlotter.winrates_from_selection(casedf, fight_descriptors, num_rows=num_rows)
            fplotter = FightPlotter(data_df)
            # save
            name = "fight_" + ",".join("{}{}".format(x, y) for x, y in zip(fixed, case)) + ".png"
            name = "fight_all.png" if name == "fight_.png" else name
            fplotter.save(str(output_folder / name), dpi=_DPI)
    plt.close("all")
    #
    # xp plots
    # plot mean loss / budget for each optimizer for 1 context
    print("# Xp plots")
    name_style = NameStyle()  # keep the same style for each algorithm
    cases = df.unique(descriptors)
    if not cases:
        cases = [()]
    for case in cases:
        subdf = df.select_and_drop(**dict(zip(descriptors, case)))
        description = ",".join("{}:{}".format(x, y) for x, y in zip(descriptors, case))
        out_filepath = output_folder / "xpresults{}{}.png".format("_" if description else "", description.replace(":", ""))
        data = XpPlotter.make_data(subdf)
        xpplotter = XpPlotter(data, title=description, name_style=name_style, xaxis=xpaxis)
        xpplotter.save(out_filepath)
>>>>>>> 2967cb87
    plt.close("all")
    if not competencemaps:
        # xp plots: for each experimental setup, we plot curves with budget in x-axis.
        # plot mean loss / budget for each optimizer for 1 context
        print("# Xp plots")
        name_style = NameStyle()  # keep the same style for each algorithm
        cases = df.unique(descriptors)
        for case in cases:
            subdf = df.select_and_drop(**dict(zip(descriptors, case)))
            description = ",".join("{}:{}".format(x, y) for x, y in zip(descriptors, case))
            out_filepath = output_folder / "xpresults{}{}.png".format("_" if description else "", description.replace(":", ""))
            data = XpPlotter.make_data(subdf)
            xpplotter = XpPlotter(data, title=description, name_style=name_style, xaxis=xpaxis)
            xpplotter.save(out_filepath)
        plt.close("all")


class LegendInfo(NamedTuple):
    """Handle for information used to create a legend.
    """

    x: float
    y: float
    line: Any
    text: str


class XpPlotter:
    """Creates a xp result plot out of the given dataframe: regret with respect to budget for
    each optimizer after averaging on all experiments (it is good practice to use a df
    which is filtered out for one set of input parameters)

    Parameters
    ----------
    optim_vals: dict
        output of the make_data static method, containing all information necessary for plotting
    title: str
        title of the plot
    name_style: dict
        a dict or dict-like object providing a line style for each optimizer name.
        (can be helpful for consistency across plots)
    """

    def __init__(
        self, optim_vals: Dict[str, Dict[str, np.ndarray]], title: str, name_style: Optional[Dict[str, Any]] = None, xaxis: str = "budget"
    ) -> None:
        if name_style is None:
            name_style = NameStyle()
        upperbound = max(np.max(vals["loss"]) for vals in optim_vals.values() if np.max(vals["loss"]) < np.inf)
        for optim, vals in optim_vals.items():
            if optim.lower() in ["stupid", "idiot"] or optim in ["Zero", "StupidRandom"]:
                upperbound = min(upperbound, np.max(vals["loss"]))
        # plot from best to worst
        lowerbound = np.inf
        sorted_optimizers = sorted(optim_vals, key=lambda x: optim_vals[x]["loss"][-1], reverse=True)
        self._fig = plt.figure()
        self._ax = self._fig.add_subplot(111)
        # use log plot? yes, if no negative value
        logplot = not any(x < 0 for ov in optim_vals.values() for x in ov["loss"] if x < np.inf)
        if logplot:
            self._ax.set_yscale("log")
            for ov in optim_vals.values():
                if ov["loss"].size:
                    ov["loss"] = np.maximum(1e-30, ov["loss"])
        # other setups
        self._ax.autoscale(enable=False)
        self._ax.set_xscale("log")
        self._ax.set_xlabel(xaxis)
        self._ax.set_ylabel("loss")
        self._ax.grid(True, which="both")
        self._overlays: List[Any] = []
        legend_infos: List[LegendInfo] = []
        for optim_name in sorted_optimizers:
            vals = optim_vals[optim_name]
            lowerbound = min(lowerbound, np.min(vals["loss"]))
            line = plt.plot(vals[xaxis], vals["loss"], name_style[optim_name], label=optim_name)
            # confidence lines
            for conf in self._get_confidence_arrays(vals, log=logplot):
                plt.plot(vals[xaxis], conf, name_style[optim_name], label=optim_name, alpha=.1)
            text = "{} ({:.3g})".format(optim_name, vals["loss"][-1])
            if vals[xaxis].size:
                legend_infos.append(LegendInfo(vals[xaxis][-1], vals["loss"][-1], line, text))
        if upperbound < np.inf:
            upperbound_up = upperbound + 0.02 * (upperbound - lowerbound)
            if logplot:
                upperbound_up = 10 ** (np.log10(upperbound) + 0.02 * (np.log10(upperbound) - np.log10(lowerbound)))
            self._ax.set_ylim(lowerbound, upperbound_up)
        all_x = [v for vals in optim_vals.values() for v in vals[xaxis]]
        self._ax.set_xlim([min(all_x), max(all_x)])
        self.add_legends(legend_infos)
        # global info
        self._ax.set_title(split_long_title(title))
        self._ax.tick_params(axis="both", which="both")
        # self._fig.tight_layout()

    @staticmethod
    def _get_confidence_arrays(vals: Dict[str, np.ndarray], log: bool = False) -> Tuple[np.ndarray, np.ndarray]:
        loss = vals["loss"]
        conf = vals["loss_std"] / np.sqrt(vals["num_eval"] - 1)
        if not log:
            return loss - conf, loss + conf
        lloss = np.log10(loss)
        lstd = 0.434 * conf / loss
        return tuple(10**(lloss + x) for x in [-lstd, lstd])  # type: ignore

    def add_legends(self, legend_infos: List[LegendInfo]) -> None:
        """Adds the legends
        """
        # # old way (keep it for fast hacking of plots if need be)
        # # this creates a legend box on the bottom, and algorithm names on the right with some angle to avoid overlapping
        # self._overlays.append(self._ax.legend(fontsize=7, ncol=2, handlelength=3,
        #                                       loc='upper center', bbox_to_anchor=(0.5, -0.2)))
        # upperbound = self._ax.get_ylim()[1]
        # filtered_legend_infos = [i for i in legend_infos if i.y <= upperbound]
        # for k, info in enumerate(filtered_legend_infos):
        #     angle = 30 - 60 * k / len(legend_infos)
        #     self._overlays.append(self._ax.text(info.x, info.y, info.text, {'ha': 'left', 'va': 'top' if angle < 0 else 'bottom'},
        #                                         rotation=angle))
        # new way
        ax = self._ax
        trans = ax.transScale + ax.transLimits
        fontsize = 10.0
        display_y = (ax.transAxes.transform((1, 1)) - ax.transAxes.transform((0, 0)))[1]  # height in points
        shift = (2.0 + fontsize) / display_y
        legend_infos = legend_infos[::-1]  # revert order for use in compute_best_placements
        values = [float(np.clip(trans.transform((0, i.y))[1], -0.01, 1.01)) for i in legend_infos]
        placements = compute_best_placements(values, min_diff=shift)
        for placement, info in zip(placements, legend_infos):
            self._overlays.append(
                Legend(ax, info.line, [info.text], loc="center left", bbox_to_anchor=(1, placement), frameon=False, fontsize=fontsize)
            )
            ax.add_artist(self._overlays[-1])

    @staticmethod
    def make_data(df: pd.DataFrame) -> Dict[str, Dict[str, np.ndarray]]:
        """Process raw xp data and process it to extract relevant information for xp plots:
        regret with respect to budget for each optimizer after averaging on all experiments (it is good practice to use a df
        which is filtered out for one set of input parameters)

        Parameters
        ----------
        df: pd.DataFrame
            run data
        xaxis: str
            name of the x-axis among "budget" and  "pseudotime"
        """
        df = tools.Selector(df.loc[:, ["optimizer_name", "budget", "loss"] + (["pseudotime"] if "pseudotime" in df.columns else [])])
        groupeddf = df.groupby(["optimizer_name", "budget"])
        means = groupeddf.mean()
        stds = groupeddf.std()
        optim_vals: Dict[str, Dict[str, np.ndarray]] = {}
        # extract name and coordinates
        for optim in df.unique("optimizer_name"):
            optim_vals[optim] = {}
            optim_vals[optim]["budget"] = np.array(means.loc[optim, :].index)
            optim_vals[optim]["loss"] = np.array(means.loc[optim, "loss"])
            optim_vals[optim]["loss_std"] = np.array(stds.loc[optim, "loss"])
            optim_vals[optim]["num_eval"] = np.array(groupeddf.count().loc[optim, "loss"])
            if "pseudotime" in means.columns:
                optim_vals[optim]["pseudotime"] = np.array(means.loc[optim, "pseudotime"])
        return optim_vals

    def save(self, output_filepath: PathLike) -> None:
        """Saves the xp plot

        Parameters
        ----------
        output_filepath: Path or str
            path where the figure must be saved
        """
        self._fig.savefig(str(output_filepath), bbox_extra_artists=self._overlays, bbox_inches="tight", dpi=_DPI)

    def __del__(self) -> None:
        plt.close(self._fig)


def split_long_title(title: str) -> str:
    """Splits a long title around the middle comma
    """
    if len(title) <= 60:
        return title
    comma_indices = np.where(np.array([c for c in title]) == ",")[0]
    if not comma_indices.size:
        return title
    best_index = comma_indices[np.argmin(abs(comma_indices - len(title) // 2))]
    title = title[: (best_index + 1)] + "\n" + title[(best_index + 1):]
    return title


# @contextlib.contextmanager
# def xticks_on_top() -> Iterator[None]:
#     values_for_top = {'xtick.bottom': False, 'xtick.labelbottom': False,
#                       'xtick.top': True, 'xtick.labeltop': True}
#     defaults = {x: plt.rcParams[x] for x in values_for_top if x in plt.rcParams}
#     plt.rcParams.update(values_for_top)
#     yield
#     plt.rcParams.update(defaults)


class FightPlotter:
    """Creates a fight plot out of the given dataframe, by iterating over all cases with fixed category variables.

    Parameters
    ----------
    winrates_df: pd.DataFrame
        winrate data as a dataframe
    """

    def __init__(self, winrates_df: pd.DataFrame) -> None:
        # make plot
        self.winrates = winrates_df
        self._fig = plt.figure()
        self._ax = self._fig.add_subplot(111)
        self._cax = self._ax.imshow(100 * np.array(self.winrates), cmap=cm.seismic, interpolation="none", vmin=0, vmax=100)
        x_names = self.winrates.columns
        self._ax.set_xticks(list(range(len(x_names))))
        self._ax.set_xticklabels(x_names, rotation=90, fontsize=7)  # , ha="left")
        y_names = self.winrates.index
        self._ax.set_yticks(list(range(len(y_names))))
        self._ax.set_yticklabels(y_names, rotation=45, fontsize=7)
        self._fig.colorbar(self._cax)  # , orientation='horizontal')
        plt.tight_layout()

    @staticmethod
    def winrates_from_selection(df: tools.Selector, categories: List[str], num_rows: int = 5) -> pd.DataFrame:
        """Creates a fight plot win rate data out of the given run dataframe,
        by iterating over all cases with fixed category variables.

        Parameters
        ----------
        df: pd.DataFrame
            run data
        categories: list
            List of variables to fix for obtaining similar run conditions
        num_rows: int
            number of rows to plot (best algorithms)
        """
        all_optimizers = list(df.unique("optimizer_name"))  # optimizers for which no run exists are not shown
        num_rows = min(num_rows, len(all_optimizers))
        victories = pd.DataFrame(index=all_optimizers, columns=all_optimizers, data=0.0)
        # iterate on all sub cases
        subcases = df.unique(categories)
        for subcase in subcases:  # TODO linearize this (precompute all subcases)? requires memory
            subdf = df.select(**dict(zip(categories, subcase)))
            victories += _make_winners_df(subdf, all_optimizers)
        winrates = _make_sorted_winrates_df(victories)
        mean_win = winrates.mean(axis=1)
        winrates.fillna(0.5)  # unplayed
        sorted_names = winrates.index
        # number of subcases actually computed is twice self-victories
        sorted_names = ["{} ({}/{})".format(n, int(2 * victories.loc[n, n]), len(subcases)) for n in sorted_names]
        sorted_names = [sorted_names[i] for i in range(min(30, len(sorted_names)))]
        data = np.array(winrates.iloc[:num_rows, :len(sorted_names)])
        # pylint: disable=anomalous-backslash-in-string
        best_names = [(f"{name} ({100 * val:2.1f}%)").replace("Search", "") for name, val in zip(mean_win.index[:num_rows], mean_win)]
        return pd.DataFrame(index=best_names, columns=sorted_names, data=data)

    def save(self, *args: Any, **kwargs: Any) -> None:
        """Shortcut to the figure savefig method
        """
        self._fig.savefig(*args, **kwargs)

    def __del__(self) -> None:
        plt.close(self._fig)


# %% positionning legends


class LegendGroup:
    """Class used to compute legend best placements.
    Each group contains at least one legend, and has a position and span (with bounds). LegendGroup are then
    responsible for providing each of its legends' position (non-overlapping)


    Parameters
    ----------
    indices: List[int]
        identifying index of each of the legends
    init_position: List[float]
        best position for each of the legends (if there was no overlapping)
    min_diff: float
        minimal distance between two legends so that they do not overlap
    """

    def __init__(self, indices: List[int], init_positions: List[float], min_diff: float):
        assert all(x2 - x1 == 1 for x2, x1 in zip(indices[1:], indices[:-1]))
        assert all(v2 >= v1 for v2, v1 in zip(init_positions[1:], init_positions[:-1]))
        assert len(indices) == len(init_positions)
        self.indices = indices
        self.init_positions = init_positions
        self.min_diff = min_diff
        self.position = float(np.mean(init_positions))

    def combine_with(self, other: "LegendGroup") -> "LegendGroup":
        assert self.min_diff == other.min_diff
        return LegendGroup(self.indices + other.indices, self.init_positions + other.init_positions, self.min_diff)

    def get_positions(self) -> List[float]:
        first_position = self.bounds[0] + self.min_diff / 2.0
        return [first_position + k * self.min_diff for k in range(len(self.indices))]

    @property
    def bounds(self) -> Tuple[float, float]:
        half_span = len(self.indices) * self.min_diff / 2.0
        return (self.position - half_span, self.position + half_span)

    def __repr__(self) -> str:
        return f"LegendGroup({self.indices}, {self.init_positions}, {self.min_diff})"


def compute_best_placements(positions: List[float], min_diff: float) -> List[float]:
    """Provides a list of new positions from a list of initial position, with a minimal
    distance between each position.

    Parameters
    ----------
    positions: List[float]
        best positions if minimal distance were 0.
    min_diff: float
        minimal distance allowed between two positions

    Returns
    -------
    new_positions: List[float]
        positions after taking into account the minimal distance constraint

    Note
    ----
    This function is probably not optimal, but seems a very good heuristic
    """
    assert all(v2 >= v1 for v2, v1 in zip(positions[1:], positions[:-1]))
    groups = [LegendGroup([k], [pos], min_diff) for k, pos in enumerate(positions)]
    new_groups: List[LegendGroup] = []
    ready = False
    while not ready:
        ready = True
        for k in range(len(groups)):  # pylint: disable=consider-using-enumerate
            if k < len(groups) - 1 and groups[k + 1].bounds[0] < groups[k].bounds[1]:
                # groups are overlapping: create a new combined group
                # which will provide new non-overlapping positions around the mean of initial positions
                new_groups.append(groups[k].combine_with(groups[k + 1]))
                # copy the rest of the groups and start over from the first group
                new_groups.extend(groups[k + 2:])
                groups = new_groups
                new_groups = []
                ready = False
                break
            else:
                new_groups.append(groups[k])
    new_positions = np.array(positions, copy=True)
    for group in groups:
        new_positions[group.indices] = group.get_positions()
    return new_positions.tolist()


def main() -> None:
    parser = argparse.ArgumentParser(description="Create plots from an experiment data file")
    parser.add_argument("filepath", type=str, help="filepath containing the experiment data")
    parser.add_argument(
        "--output", type=str, default=None, help="Output path for the CSV file (default: a folder <filename>_plots next to the data file."
    )
    parser.add_argument(
        "--max_combsize", type=int, default=0, help="maximum number of parameters to fix (combinations) when creating experiment plots"
    )
    parser.add_argument("--pseudotime", nargs="?", default=False, const=True, help="Plots with respect to pseudotime instead of budget")
    parser.add_argument("--competencemaps", type=bool, default=False, help="whether we should export only competence maps")
    args = parser.parse_args()
    exp_df = tools.Selector.read_csv(args.filepath)
    output_dir = args.output
    if output_dir is None:
        output_dir = str(Path(args.filepath).with_suffix("")) + "_plots"
    create_plots(exp_df, output_folder=output_dir, max_combsize=args.max_combsize if not args.competencemaps else 2,
                 xpaxis="pseudotime" if args.pseudotime else "budget", competencemaps=args.competencemaps)


if __name__ == "__main__":
    main()<|MERGE_RESOLUTION|>--- conflicted
+++ resolved
@@ -141,7 +141,6 @@
     fight_descriptors = descriptors + ["budget"]  # budget can be used as a descriptor for fight plots
     combinable = [x for x in fight_descriptors if len(df.unique(x)) > 1]  # should be all now
     num_rows = 6
-<<<<<<< HEAD
 
     # For the competence map case we just consider pairs of attributes, hence 2.
     # A competence map shows for each value of each of two attributes which algorithm was best.
@@ -193,36 +192,7 @@
                     print("Competence map data:", fixed, case, best_algo)
                 except:
                     pass
-=======
-    for fixed in list(itertools.chain.from_iterable(itertools.combinations(combinable, order) for order in range(max_combsize + 1))):
-        # choice of the cases with values for the fixed variables
-        for case in df.unique(fixed) if fixed else [()]:
-            print("\n# new case #", fixed, case)
-            casedf = df.select(**dict(zip(fixed, case)))
-            assert (len(casedf) == len(df)) != bool(case), "The full data should be used iff when notheing is fixed"  # safeguard
-            data_df = FightPlotter.winrates_from_selection(casedf, fight_descriptors, num_rows=num_rows)
-            fplotter = FightPlotter(data_df)
-            # save
-            name = "fight_" + ",".join("{}{}".format(x, y) for x, y in zip(fixed, case)) + ".png"
-            name = "fight_all.png" if name == "fight_.png" else name
-            fplotter.save(str(output_folder / name), dpi=_DPI)
-    plt.close("all")
-    #
-    # xp plots
-    # plot mean loss / budget for each optimizer for 1 context
-    print("# Xp plots")
-    name_style = NameStyle()  # keep the same style for each algorithm
-    cases = df.unique(descriptors)
-    if not cases:
-        cases = [()]
-    for case in cases:
-        subdf = df.select_and_drop(**dict(zip(descriptors, case)))
-        description = ",".join("{}:{}".format(x, y) for x, y in zip(descriptors, case))
-        out_filepath = output_folder / "xpresults{}{}.png".format("_" if description else "", description.replace(":", ""))
-        data = XpPlotter.make_data(subdf)
-        xpplotter = XpPlotter(data, title=description, name_style=name_style, xaxis=xpaxis)
-        xpplotter.save(out_filepath)
->>>>>>> 2967cb87
+
     plt.close("all")
     if not competencemaps:
         # xp plots: for each experimental setup, we plot curves with budget in x-axis.
